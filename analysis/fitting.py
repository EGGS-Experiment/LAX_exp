"""
LAX.analysis.fitting

Contains modules used for fitting datasets.
"""

__all__ = ['fitDampedOscillator', 'fitDampedDrivenOscillatorAmplitude', 'fitDampedDrivenOscillatorPhase',
           'fitSinc', 'fitGaussian', 'fitLorentzian', 'fitVoigt',
           'fitLine', 'fitLineLinear', 'fitSincGeneric']


# necessary imports
import numpy as np
from scipy.special import wofz
from scipy.optimize import curve_fit, least_squares, lsq_linear


'''
Fitting: Oscillators
'''
def fitDampedOscillator(data):
    """
    Fit exponentially damped harmonic oscillator to data.

    Arguments:
        ***todo

    Returns:
        ***todo
    """
    # use damped harmonic oscillator for simplicity
    def fit_func(x, a, b, c):
        """
        todo: document arguments
        """
        return 0.5 * (1. - a * np.exp(-b * x) * np.cos(c * x))

    # separate data into x and y
    data =              np.array(data)
    data_x, data_y =    data.transpose()

    # extract starting parameter guesses
    # todo: these starting params assume data starts at t=0; make agnostic
    # get position of first peak and use as pi/2 time
    max_ind0 =          np.argmax(data_y)
    t0, a0 =            data[max_ind0]
    # get position of next peak and use to find decay constant
    points_margin =     int(np.round(max_ind0 * 1.5))
    max_ind1 =          np.argmax(data_y[points_margin])
    t1, a1 =            data[points_margin + max_ind1]

    # create array of initial guess parameters
    a_guess =           np.abs(1. - 2. * a0)
    b_guess =           0.5 * np.log(a1 / a0) / (t0 - t1)
    c_guess =           np.pi / t0
    param_guess =       np.array([a_guess, b_guess, c_guess])

    # fit and convert covariance matrix to error (1 stdev)
    param_fit, param_cov =  curve_fit(fit_func, data_x, data_y, param_guess)
    param_err =             np.sqrt(np.diag(param_cov))
    return param_fit, param_err


def fitRabiFlopping(data):
    """
    todo: document

    Arguments:
        ***todo

    Returns:
        ***todo
    """
    pass


def fitDampedDrivenOscillatorAmplitude(data):
    """
    Fit amplitude response of the damped driven harmonic oscillator.

    Note: amplitude response lineshape of the damped driven harmonic oscillator
    is also called a Breit-Wigner profile.

    Arguments:
        ***todo

    Returns:
        ***todo
    """
    # Breit-Wigner profile
    def fit_func(x, a, b, c):
        """
        todo: document arguments
        """
        return a / ((x**2. - b**2.)**2. + (x*c)**2.)**0.5

    # separate data into x and y
    data =              np.array(data)
    data_x, data_y =    data.transpose()

    # extract starting parameter guesses
    # guess linewidth as 2 kHz
    c_guess =           0.002
    # get position and value of peak
    b0, a0 =            data[np.argmax(data_y)]
    # since peak doesn't occur at linecenter for breit-wigner,
    # convert peak values to actual guess values
    a_guess =           0.5 * a0 * c_guess
    b_guess =           (2 * b0**2. - c_guess)**0.5
    # create array of initial guess parameters
    param_guess =       np.array([a_guess, b_guess, c_guess])

    # fit and convert covariance matrix to error (1 stdev)
    param_fit, param_cov =  curve_fit(fit_func, data_x, data_y, param_guess)
    param_err =             np.sqrt(np.diag(param_cov))
    return param_fit, param_err


def fitDampedDrivenOscillatorPhase(data):
    """
    Fit phase response of the damped driven harmonic oscillator.

    Arguments:
        ***todo

    Returns:
        ***todo
    """
    # regular old lorentzian
    def fit_func(x, a, b, mu):
        """
        todo: document arguments
        """
        return a / ((x - mu)**2. + (b)**2.)

    # separate data into x and y
    data =              np.array(data)
    data_x, data_y =    data.transpose()

    # extract starting parameter guesses
    # get position of max as linecenter
    mu0, a0 =           data[np.argmax(data_y)]
    # get b0 by numerically guessing FWHM
    b0 =                data_x[np.argmin(np.abs(data_y - 0.5 * a0))]
    # create array of initial guess parameters
    param_guess =       np.array([a0, b0, mu0])

    # fit and convert covariance matrix to error (1 stdev)
    param_fit, param_cov =  curve_fit(fit_func, data_x, data_y, param_guess)
    param_err =             np.sqrt(np.diag(param_cov))

    # convert b_fit to \Gamma / 2 (i.e. linewidth)
    param_fit[1] *= 2.
    param_err[1] *= 2.
    return param_fit, param_err


'''
Fitting: Spectroscopy Profiles
'''
def fitSinc(data, time_fit_s):
    """
    Fit Sinc profile to data.

    Arguments:
        ***todo

    Returns:
        ***todo
    """
    # use sinc profile with lorentzian amplitude per optical bloch equations
    def fit_func(x, a, b, c):
        """
        todo: document arguments
        """
        return ((a**2. / (a**2. + (x - b)**2.)) * np.sin((np.pi * time_fit_s) * (a**2. + (x - b)**2.)**0.5)**2. + c)

    # separate data into x and y
    try:
        data =              np.array(data)
        data_x, data_y =    data.transpose()
    except:
        data = np.array(data)
        data_x = data[0,:]
        data_y = data[1,:]

    # extract starting parameter guesses
    b0 =                np.mean(data_x[np.argwhere(data_y == np.max(data_y))])
    # get offset as average of (median, min) of data
    c0 =                0.5 * (np.median(data_y) + np.min(data_y))
    # guess amplitude using max y-value with offset subtracted
    a0 =                np.max(data_y) - c0
    a0 =                ((2. / (np.pi * time_fit_s)) * np.arcsin(np.sqrt(a0)))

    # fit and convert covariance matrix to error (1 stdev)
    param_fit, param_cov =  curve_fit(fit_func, data_x, data_y, p0=[a0, b0, c0])
    param_err =             np.sqrt(np.diag(param_cov))
    return param_fit, param_err


def fitGaussian(data):
    """
    Fit gaussian profile to data.

    Arguments:
        ***todo

    Returns:
        ***todo
    """
    # regular old gaussian
    def fit_func(x, a, b, mu):
        """
        todo: document arguments
        """
        return a * np.exp(-b * (x - mu)**2.)

    # separate data into x and y
    data =              np.array(data)
    data_x, data_y =    data.transpose()

    # extract starting parameter guesses
    # get position of max as linecenter
    mu0, a0 =           data[np.argmax(data_y)]
    # get b0 by numerically guessing FWHM
    gamma0 =            data_x[np.argmin(np.abs(data_y - 0.5 * a0))]
    b0 =                np.log(2) / (gamma0 - mu0)**2.
    # create array of initial guess parameters
    param_guess =       np.array([a0, b0, mu0])

    # fit and convert covariance matrix to error (1 stdev)
    param_fit, param_cov =  curve_fit(fit_func, data_x, data_y, param_guess)
    param_err =             np.sqrt(np.diag(param_cov))
    return param_fit, param_err


def fitLorentzian(data):
    """
    Fit Lorentzian profile to data.

    Arguments:
        ***todo

    Returns:
        ***todo
    """
    # regular old lorentzin
    def fit_func(x, a, b, mu):
        """
        todo: document arguments
        """
        return a / ((x - mu)**2. + (b)**2.)

    # separate data into x and y
    data =              np.array(data)
    data_x, data_y =    data.transpose()

    # extract starting parameter guesses
    # get position of max as linecenter
    mu0, a0 =           data[np.argmax(data_y)]
    # get b0 by numerically guessing FWHM
    b0 =                data_x[np.argmin(np.abs(data_y - 0.5 * a0))]
    # create array of initial guess parameters
    param_guess =       np.array([a0, b0, mu0])

    # fit and convert covariance matrix to error (1 stdev)
    param_fit, param_cov =  curve_fit(fit_func, data_x, data_y, param_guess)
    param_err =             np.sqrt(np.diag(param_cov))

    # convert b_fit to \Gamma / 2 (i.e. linewidth)
    param_fit[1] *= 2.
    param_err[1] *= 2.
    return param_fit, param_err


def fitVoigt(data):
    """
    Fit Voigt profile to data.

    Arguments:
        ***todo

    Returns:
        ***todo
    """
    # voigt profile: convolution of lorentzian (e.g. spectrum) with gaussian (e.g. temperature)
    def fit_func(x, a, b, mu):
        """
        todo: document arguments
        """
        return a * np.exp(-b * (x - mu)**2.)

    # separate data into x and y
    data =              np.array(data)
    data_x, data_y =    data.transpose()

    # extract starting parameter guesses
    # get position of max as line center
    mu0, a0 =           data[np.argmax(data_y)]
    # get b0 by numerically guessing FWHM
    gamma0 =            data_x[np.argmin(np.abs(data_y - 0.5 * a0))]
    b0 =                np.log(2) / (gamma0 - mu0)**2.
    # create array of initial guess parameters
    param_guess =       np.array([a0, b0, mu0])

    # fit and convert covariance matrix to error (1 stdev)
    param_fit, param_cov =  curve_fit(fit_func, data_x, data_y, param_guess)
    param_err =             np.sqrt(np.diag(param_cov))
    return param_fit, param_err


'''
Fitting: Other
'''
def fitLine(data, bounds=(-np.inf, np.inf)):
    """
    Fit linear trend to data using nonlinear least-squares.

    Arguments:
        ***todo

    Returns:
        ***todo
    """
    # create norm function for least squares optimization
    def func_norm(b_params, x, y):
        """
        todo: document arguments
        """
        # todo: shouldn't this be different? why is it x[1]?
        # todo: welp nope; yes it should be x[1]; least_squares passes in an arr matching b_params dimension
        return b_params[0] + (b_params[1] * x[1]) - y

    # guess starting parameters for the line fit
    # guess slope as (y_max - y_min) / (x_max - x_min)
    m_guess = (data[0, 1] - data[-1, 1]) / (data[0, 0] - data[-1, 0])
    # guess x-intercept as median of y - mx
    b_guess = np.median(data[:, 1] - m_guess * data[:, 0])

    # do a linear least squares fit to the data
    res = least_squares(func_norm, [b_guess, m_guess], args=(data[:, 0], data[:, 1]), bounds=bounds)
    res_intercept, res_slope = res.x
    # todo: make it follow param_fit, param_err return style
    return res_intercept, res_slope

def fitLineLinear(data, bounds=(-np.inf, np.inf)):
    """
    Fit linear trend to data using linear least-squares.

    Arguments:
        ***todo

    Returns:
        ***todo
    """
    # separate data into x and y
    data =              np.array(data)
    data_x, data_y =    data.transpose()

    # create design matrix
    matrixA = np.array([np.ones(len(data_y)), data_x]).transpose()

    # do a linear least squares fit
    res = lsq_linear(matrixA, data_y)
    param_fit = res.x
    return param_fit


def fitSincGeneric(x: np.array,y: np.array):
    """
    Fitting function for a generic sinc function

    Args:
        x: x values
        y: y values

    Returns:
        param_fit: optimized parameters from curve_fitting
        param_err: estimated covariance from curve_fitting
        ydata: generated curve over given domain
    """

    def fit_func(x, a, b, c,d):
        """
        Fitting function for a generic sinc function

        Args:
            a: amplitude
            b: offset from zero
            c: linewidth
            d: amplitude offset

        Returns:
            sinc function
        """
        return a*np.sinc(c*(x-b))**2+d
    print('old fitfunc')
    # extract starting parameter guesses
    # get offset as average of (median, min) of data
<<<<<<< HEAD
    d0 =               np.min(y)
    # guess amplitude using max y-value with offset subtracted
    a0 =                np.max(y) - d0
    # get b0 by numerically guessing FWHM
    c0 =                1. / (2. * (np.abs(x[np.argmin(y - 0.5 * a0)]-b0)))

    ## fit and convert covariance matrix to error (1 stdev)
    param_fit, param_cov =  curve_fit(fit_func, x, y, p0=[a0,b0,c0,d0])
    xdata =         np.linspace(np.min(x), np.max(x), int(1e6))
    ydata =         fit_func(xdata, *param_fit)
    param_err =     np.sqrt(np.diag(param_cov))
=======
    b0 =                np.mean(x[np.argwhere(y == np.max(y))])
    # guess amplitude using max y-value with offset subtracted
    a0 =                (np.max(y))

    y_left = y[:int(np.median(np.argwhere(y == np.max(y))))]
    y_right = y[int(np.median(np.argwhere(y == np.max(y)))):]
    x_left = x[:int(np.median(np.argwhere(y == np.max(y))))]
    x_right = x[int(np.median(np.argwhere(y == np.max(y)))):]


    x_left_FWHM = x_left[(y_left-np.max(y)/2).argmin()]
    x_right_FWHM = x_right[(y_right-np.max(y)/2).argmin()]
    c0 = 1/(x_right_FWHM-x_left_FWHM)
    d0 = np.min(y)

    # fit and convert covariance matrix to error (1 stdev)
    param_fit, param_cov =  curve_fit(fit_func, x, y, p0=[a0,b0, c0, d0])
    xdata = np.linspace(np.min(x), np.max(x), int(1e6))
    ydata = fit_func(xdata, *param_fit)
    param_err =             np.sqrt(np.diag(param_cov))
>>>>>>> 4683d2c1
    return param_fit, param_err, ydata


# def fitSincGeneric(x: np.array,y: np.array):
#     """
#     Fitting function for a generic sinc function
#
#     Args:
#         x: x values
#         y: y values
#
#     Returns:
#         param_fit: optimized parameters from curve_fitting
#         param_err: estimated covariance from curve_fitting
#         ydata: generated curve over given domain
#     """
#     def fit_func(x, a, b, c,d):
#         """
#         Fitting function for a generic sinc function
#
#         Args:
#             a: amplitude
#             b: linecenter
#             c: linewidth
#             d: amplitude offset
#
#         Returns:
#             sinc function
#         """
#         return a * np.sinc(c * (x - b))**2. + d
#
#     # ## extract starting parameter guesses
#     # # get indices of max y-values
#     # indices_max_y =     np.argwhere(y == np.max(y))
#     # # get linecenter as mean of max x[y_max]
#     # b0 =                np.mean(x[indices_max_y])
#     # # get offset as average of (median, min) of data
#     # d0 =                0.5 * (np.median(y) + np.min(y))
#     # # guess amplitude using max y-value with offset subtracted
#     # a0 =                np.max(y) - d0
#     # # get c0 by numerically guessing FWHM
#     # c0 =                1. / (2. * x[np.argmin(np.abs(y - 0.5 * a0))])
#     #
#     # ## fit and convert covariance matrix to error (1 stdev)
#     # param_fit, param_cov =  curve_fit(fit_func, x, y, p0=[a0, b0, c0, d0])
#     # xdata =         np.linspace(np.min(x), np.max(x), int(1e6))
#     # ydata =         fit_func(xdata, *param_fit)
#     # param_err =     np.sqrt(np.diag(param_cov))
#     # return param_fit, param_err, ydata
#
#     # extract starting parameter guesses
#     # get linecenter as average of (median, min) of data
#     b0 =                np.mean(x[np.argwhere(y == np.max(y))])
#     # guess amplitude using max y-value with offset subtracted
#     a0 =                (np.max(y))
#
#     index_max_y = int(np.median(np.argwhere(y == np.max(y))))
#     y_left =    y[:index_max_y]
#     y_right =   y[index_max_y:]
#     x_left =    x[:index_max_y]
#     x_right =   x[index_max_y:]
#
#
#     x_left_FWHM = x_left[(y_left-np.max(y)/2).argmin()]
#     x_right_FWHM = x_right[(y_right-np.max(y)/2).argmin()]
#     c0 = 1/(x_right_FWHM-x_left_FWHM)
#     d0 = np.min(y)
#
#     # fit and convert covariance matrix to error (1 stdev)
#     param_fit, param_cov =  curve_fit(fit_func, x, y, p0=[a0,b0, c0, d0])
#     xdata = np.linspace(np.min(x), np.max(x), int(1e6))
#     ydata = fit_func(xdata, *param_fit)
#     param_err =             np.sqrt(np.diag(param_cov))
#     return param_fit, param_err, ydata<|MERGE_RESOLUTION|>--- conflicted
+++ resolved
@@ -397,7 +397,6 @@
     print('old fitfunc')
     # extract starting parameter guesses
     # get offset as average of (median, min) of data
-<<<<<<< HEAD
     d0 =               np.min(y)
     # guess amplitude using max y-value with offset subtracted
     a0 =                np.max(y) - d0
@@ -409,28 +408,6 @@
     xdata =         np.linspace(np.min(x), np.max(x), int(1e6))
     ydata =         fit_func(xdata, *param_fit)
     param_err =     np.sqrt(np.diag(param_cov))
-=======
-    b0 =                np.mean(x[np.argwhere(y == np.max(y))])
-    # guess amplitude using max y-value with offset subtracted
-    a0 =                (np.max(y))
-
-    y_left = y[:int(np.median(np.argwhere(y == np.max(y))))]
-    y_right = y[int(np.median(np.argwhere(y == np.max(y)))):]
-    x_left = x[:int(np.median(np.argwhere(y == np.max(y))))]
-    x_right = x[int(np.median(np.argwhere(y == np.max(y)))):]
-
-
-    x_left_FWHM = x_left[(y_left-np.max(y)/2).argmin()]
-    x_right_FWHM = x_right[(y_right-np.max(y)/2).argmin()]
-    c0 = 1/(x_right_FWHM-x_left_FWHM)
-    d0 = np.min(y)
-
-    # fit and convert covariance matrix to error (1 stdev)
-    param_fit, param_cov =  curve_fit(fit_func, x, y, p0=[a0,b0, c0, d0])
-    xdata = np.linspace(np.min(x), np.max(x), int(1e6))
-    ydata = fit_func(xdata, *param_fit)
-    param_err =             np.sqrt(np.diag(param_cov))
->>>>>>> 4683d2c1
     return param_fit, param_err, ydata
 
 
