"""
LAX.analysis.processing

Contains helpful/commonly used modules for processing datasets.
"""

__all__ = ['findThresholdScikit', 'findThresholdPeaks',
           'groupBy', 'groupBy2',
           'processFluorescence2D', 'extract_ratios', 'extract_sidebands_freqs', 'convert_ratios_to_coherent_phonons',
           'convert_ratios_to_squeezed_phonons', 'process_laser_scan_results']


# necessary imports
import numpy as np
from itertools import groupby

# from scipy.stats import iqr
from scipy.signal import find_peaks
# from skimage.filters import threshold_otsu, threshold_multiotsu, threshold_minimum, threshold_yen, threshold_isodata, threshold_triangle
from skimage.filters import threshold_multiotsu, threshold_minimum
from scipy.special import factorial
from scipy.interpolate import interp1d

from LAX_exp.extensions.conversions import *


'''
Thresholding
'''
def findThresholdScikit(counts_arr, thresh_dist=50, num_bins=None, num_ions=None):
    """
    Get the binary discrimination threshold for a dataset
    by using thresholding methods from scikit-image.

    Arguments:
        ***todo

    Returns:
        ***todo
    """
    # todo: implement error handling somehow
    # calculate num_bins if no value is provided
    if num_bins is None:
        # calculate histogram bin width using freedman diaconis rule (bin width = 2 * iqr * n^(-1/3))
        # bin_width = np.round(2 * iqr(counts_arr) / np.power(len(counts_arr), 1./3.))
        # edit: actually, use scott's normal reference rule instead
        bin_width = 3.49 * np.std(counts_arr) / (len(counts_arr) ** (1. / 3.))
        # calculate number of bins
        num_bins = round((np.max(counts_arr) - np.min(counts_arr)) / bin_width)

    # guess number of ions (i.e. thresholding classes) if no value is provided
    if num_ions is None:
        # histogram counts
        hist_counts, hist_bins = np.histogram(counts_arr, int(num_bins * 1.8))
        # guess number of ions using heuristic values (~20 background counts, ~150 max counts per ion)
        num_ions = round((np.max(hist_bins) - 20.) / 150.)

    # tmp remove
    if num_ions == 0: num_ions = 1
    # tmp remove

    # start with minimum error thresholding since it's most likely to recognize the signal/background threshold
    thresh_values_start = np.array([threshold_minimum(counts_arr)])
    # use multi-otsu thresholding to get threshold values in case of num_ions > 1
    thresh_multiotsu_values = threshold_multiotsu(counts_arr, classes=num_ions + 1, nbins=num_bins)

    # ensure duplicate thresholds are not added to list
    for thresh_val in thresh_multiotsu_values:
        # only recognize value if different from existing thresholds by thresh_dist
        if np.all(np.abs(thresh_values_start - thresh_val) > thresh_dist):
            thresh_values_start = np.append(thresh_values_start, thresh_val)

    # # create list of threshold functions
    # threshold_functions = [threshold_isodata, threshold_yen, threshold_triangle]
    #
    # # ensure duplicate thresholds are not added to list
    # for thresh_func in threshold_functions:
    #     # get threshold value
    #     thresh_val = thresh_func(counts_arr, nbins=num_bins)
    #
    #     # only recognize value if different from existing thresholds by thresh_dist
    #     if np.all((thresh_values - thresh_val) > thresh_dist):
    #         thresh_values = np.append(thresh_values, thresh_val)

    # print result to log
    # print('\tThresholds: {}'.format(np.sort(thresh_values_start)[: num_ions]))
    # return sorted threshold values
    return np.sort(thresh_values_start)[: num_ions]


def findThresholdPeaks(counts_arr):
    """
    Get the binary discrimination threshold for a dataset
    by finding histogram peaks and applying minimum error thresholding.

    Arguments:
        ***todo

    Returns:
        ***todo
    """
    # calculate histogram bin width using freedman diaconis rule (bin width = 2 * iqr * n^(-1/3))
    # bin_width = np.round(2 * iqr(counts_arr) / np.power(len(counts_arr), 1./3.))
    # edit: actually, use scott's normal reference rule instead
    bin_width = 3.49 * np.std(counts_arr) / (len(counts_arr) ** (1. / 3.))
    # calculate number of bins
    num_bins = round((np.max(counts_arr) - np.min(counts_arr)) / bin_width)

    # get histogram
    hist_counts, hist_bins = np.histogram(counts_arr, int(num_bins * 2.5))
    # plt.stairs(hist_counts, hist_bins)

    # find peaks
    # set minimum distance between peaks as half typical ion counts (convert to bins)
    _peak_dist = round((90. / 1.5) / bin_width)
    peaks, props = find_peaks(hist_counts, distance=_peak_dist)

    # assume first and second peaks are the counts for background and 1 ion fluorescence, respectively
    # todo: handle exception case where fewer than 2 peaks
    counts_bgr, counts_signal = hist_bins[peaks[: 2]]

    # use roos thesis minimum error thresholding to calculate appropriate thresholds
    counts_threshold = counts_signal / np.log(1 + counts_signal / counts_bgr)

    # guess number of ions as num_peaks - 1
    num_ions = len(peaks) - 1

    return counts_signal, counts_bgr, counts_threshold, num_ions


'''
Dataset Processing
'''


def groupBy(dataset, column_num=0, reduce_func=lambda x: x):
    """
    Groups a 2-D array by a given column.
    Arguments:
        ***todo

    Returns:
        ***todo
    """
    # ensure dataset is a numpy array for ease of use
    dataset = np.array(dataset)

    # sort array by given column number (necessary for itertools.groupby)
    dataset = dataset[np.argsort(dataset[:, column_num])]

    # group same values into dict
    dataset_processed = {
        # todo: array-ize the np.delete step
        key: reduce_func(np.array([np.delete(val, column_num, 0) for val in group]))
        for key, group in groupby(dataset, lambda arr: arr[column_num])
    }

    return dataset_processed


def groupBy2(dataset, column_nums=0, reduce_func=lambda x: x):
    """
    Groups a 2-D array by a given column.
    Arguments:
        ***todo

    Returns:
        ***todo
    """
    # ensure dataset is a numpy array for ease of use
    dataset = np.array(dataset)

    # ensure column_num is a list
    if type(column_nums) not in (list, np.ndarray):
        column_num = [column_nums]

    def _group(_dataset, _col_num):
        # sort array by given column number (necessary for itertools.groupby)
        _dataset = _dataset[np.argsort(_dataset[:, _col_num])]

        # group same values into list
        return [
            [reduce_func(np.array([val for val in subgroup]))]
            for key, subgroup in groupby(_dataset, lambda arr: arr[_col_num])
        ]

    # for index in column_nums:
    # sort array by given column number (necessary for itertools.groupby)
    dataset = dataset[np.argsort(dataset[:, column_num])]

    # group same values into dict
    dataset_processed = [
        [key, reduce_func(np.array([val for val in group]))]
        for key, group in groupby(dataset, lambda arr: arr[column_num])
    ]

    return dataset_processed


def processFluorescence2D(dataset):
    """
    todo: document

    Args:
        ***todo

    Returns:
        ***todo
    """
    # create data structures for processing
    probability_vals = np.zeros(len(dataset))

    # calculate fluorescence detection threshold
    threshold_list = findThresholdScikit(dataset[:, 1])
    for threshold_val in threshold_list:
        probability_vals[np.where(dataset[:, 1] > threshold_val)] += 1.
    # normalize probabilities and convert from D-state probability to S-state probability
    dataset[:, 1] = 1. - probability_vals / len(threshold_list)

    # process dataset into x, y, with y being averaged probability
    dataset_processed = groupBy(dataset, column_num=0, reduce_func=np.mean)
    dataset_processed = np.array([list(dataset_processed.keys()),
                                  list(dataset_processed.values())]).transpose()
    return dataset_processed


"""
EGGS HEATING FUNCTIONALITY
"""

def extract_ratios(dataset: np.array,
                   sorting_col_num: int, counts_col_num: int, readout_col_num: int,
                   reps: int, sub_reps: int):
    """
    Calculate the rsb/bsb ratios of a dataset.

    Arguments:
        dataset: dataset to be analyzed
        sorting_col_num: column of the dataset contain the frequencies that were scanned (sideband, carrier, etc.)
        counts_col_num: column number of the dataset containing fluorescence counts
        readout_col_num: column number of the dataset countaining readout frequencies
        reps: number of repetitions performed at each experimental point
        sub_reps: number of sub-reps performed for each repetition

    Returns:
        ratios: rsb/bsb ratios
        probs_rsb: the rsb excitation probability
        probs_bsb: the rsb excitation probability
        std_rsb: standard deviation for the rsb excitation probability
        std_bsb: standard deviation for the bsb excitation probability
        scanning_freqs_MHz_unique: frequencies we scan over
    """
    dataset_sorted = dataset[np.argsort(dataset[:, sorting_col_num]), :]
    scanning_freqs = dataset_sorted[:, sorting_col_num]
    scanning_freqs_unique = np.unique(scanning_freqs)
    readout_freqs_sorted = np.array(dataset_sorted[:, readout_col_num])
    counts = np.array(dataset_sorted[:, counts_col_num])


    if np.array_equal(scanning_freqs, readout_freqs_sorted):
        scanning_freqs_MHz_unique = scanning_freqs_unique * (2 * 2.32830644e-7)

    else:
        scanning_freqs_MHz_unique = scanning_freqs_unique* 1e-6

    readout_freqs_MHz_sorted = readout_freqs_sorted* (2 * 2.32830644e-7)
    probs = np.zeros(len(counts))
    guess_Ca_carrier_MHz = np.mean(np.unique(readout_freqs_MHz_sorted))


    # determine thresholds
    threshold_list = findThresholdScikit(counts)
    for threshold_val in threshold_list:
        probs[np.where(counts > threshold_val)] += 1.

    normalized_probs = 1. - probs / len(threshold_list)

    normalized_probs_rsb = normalized_probs[guess_Ca_carrier_MHz > readout_freqs_MHz_sorted]
    probs_rsb = np.mean(normalized_probs_rsb.reshape(-1, sub_reps * reps), 1)
    std_rsb = np.std(normalized_probs_rsb.reshape(-1, sub_reps * reps, 1) / np.sqrt(reps * sub_reps))

    normalized_probs_bsb = normalized_probs[guess_Ca_carrier_MHz < readout_freqs_MHz_sorted]
    probs_bsb = np.mean(np.reshape(normalized_probs_bsb, (-1, reps * sub_reps)), 1)
    std_bsb = np.std(np.reshape(normalized_probs_bsb, (-1, reps * sub_reps)), 1) / np.sqrt(reps * sub_reps)

    ratios = np.divide(probs_rsb, probs_bsb)
    return ratios, probs_rsb, probs_bsb, std_rsb, std_bsb, scanning_freqs_MHz_unique

def extract_sidebands_freqs(readout_freqs_MHz):
    """
    Split readout frequencies into red and blue sidebands - should already be sorted and unique

    Args:
        readout_freqs_MHz: sorted and unique list of frequencies to readout for sideband analysis

    Returns:
        rsb_freqs: frequencies for readout of rsb
        bsb_freqs: frequencies for readout of bsb
        guess_Ca_carrier_MHz: expected carrier frequency
    """
    guess_Ca_carrier_MHz = np.mean(readout_freqs_MHz)
    rsb_freqs = readout_freqs_MHz[guess_Ca_carrier_MHz > readout_freqs_MHz]
    bsb_freqs = readout_freqs_MHz[guess_Ca_carrier_MHz < readout_freqs_MHz]
    return rsb_freqs, bsb_freqs, guess_Ca_carrier_MHz


"""Functions for Coherent States"""
def convert_ratios_to_coherent_phonons(ratios: np.array) -> np.array:
    """
    Convert rsb/bsb ratios to number of phonons for a coherent state

    Argus:
        ratios: rsb/bsb ratios from sidebands

    Returns:
        phonons: phonon count of coherent state
    """
    ratios[ratios < 0] = 0
    ratios[ratios > .8] = .8

    nbars = np.linspace(0, 2, 2001)
    coherent_ratios = np.zeros(len(nbars))
    for idx, nbar in enumerate(nbars):
        coherent_ratios[idx] = prob_rsb_coherent(nbar) / prob_bsb_coherent(nbar)

    interp_func = interp1d(coherent_ratios, nbars)
    phonons = interp_func(ratios)
    return phonons

def coherent_state_amp(nbar, n):
    """
    Determine probability amplitudes of a coherent state
    Arguemnts:
        nbar: average phonon number
        n: phonon number
    Returns: coherent state amplitude


    todo: support taking array of nbar (currently only supports n as an array but nbar needs to be an int/float)
    """
    return np.multiply(np.exp(-np.abs(nbar) / 2), np.power(np.sqrt(nbar), n) / np.sqrt(factorial(n)))


def prob_bsb_coherent(nbar):
    """
    Determine blue sideband excitation probability for a coherent state

    Args:
        nbar: average phonon number

    Returns:
        blue sideband excitation prbability
    """
    n = np.arange(0, 100)
    return 1 - 1 / 2 * np.sum((1 + np.cos(np.pi * np.sqrt(n + 1))) * np.abs(coherent_state_amp(nbar, n)) ** 2)

def prob_rsb_coherent(nbar):
    """
    Determine red sideband excitation probability for a coherent state

    Args:
        nbar: average phonon number

    Returns:
        red sideband excitation probability
    """
    n = np.arange(1, 100)
    return 1 - np.abs(coherent_state_amp(nbar, 0)) ** 2 - 1 / 2 * np.sum(
        (1 + np.cos(np.pi * np.sqrt(n))) * np.abs(coherent_state_amp(nbar, n)) ** 2)


"""Functions for Squeezed States"""
def convert_ratios_to_squeezed_phonons(ratios: np.array) -> np.array:
    """
    Convert rsb/bsb ratios to number of phonons for a squeeze state

    Arguments:
        ratios: rsb/bsb ratios from sidebands

    Returns:
        phonons: phonon count of squeezed state
    """
    ratios[ratios < 0] = 0
    ratios[ratios > .8] = .8

    rs = np.linspace(0, 2.0, 2001)
    squeeze_ratios = np.zeros(len(rs))
    for idx, r in enumerate(rs):
        squeeze_ratios[idx] = prob_rsb_squeeze(r) / prob_bsb_squeeze(r)

    interp_func = interp1d(squeeze_ratios, np.sinh(rs)**2)
    phonons = interp_func(ratios)
    return phonons

def squeeze_state_population(r,n):
    if isinstance(n, int):
        if n<10:
            return (np.tanh(r)**(2*n))/(np.cosh(r))*(factorial(2*n))/((2**n) * factorial(n))**2
        else:
            return (np.tanh(r)**(2*n))/(np.cosh(r))*1/np.sqrt(np.pi*n)
    low_n = n[n<10]
    low =  (np.tanh(r)**(2*low_n))/(np.cosh(r))*(factorial(2*low_n))/((2**low_n) * factorial(low_n))**2
    high_n = n[n>=10]
    high =  (np.tanh(r)**(2*high_n))/(np.cosh(r))*1/np.sqrt(np.pi*high_n)
    return np.concatenate((low,high))

def prob_rsb_squeeze(r):
<<<<<<< HEAD
    n = 2*np.arange(1, 35)
    return 1 - squeeze_state_population(r,0) - 1 / 2 * np.sum((1 + np.cos(np.pi * np.sqrt(n))) * squeeze_state_population(r,n/2))

def prob_bsb_squeeze(r):
    n = 2*np.arange(0, 35)
    return 1 - 1 / 2 * np.sum((1+np.cos(np.pi * np.sqrt(n + 1))) * squeeze_state_population(r,n/2))
=======
    n = 2 * np.arange(1, 35)
    return 1 - squeeze_state_population(r,0) - 1 / 2 * np.sum((1 + np.cos(np.pi * np.sqrt(n))) * squeeze_state_population(r,n))

def prob_bsb_squeeze(r):
    n = 2*np.arange(0, 35)
    return 1 - 1 / 2 * np.sum((1 + np.cos(np.pi * np.sqrt(n + 1))) * squeeze_state_population(r,n))

>>>>>>> 57766a70

"""
Laser Scan Functionality
"""
def process_laser_scan_results(results, time_us):
    #todo: move to use processFluorescence2D
    # create data structures for processing
    results_tmp =           np.array(results)
    probability_vals =      np.zeros(len(results_tmp))
    counts_arr =            np.array(results_tmp[:, 1])

    # convert x-axis (frequency) from frequency tuning word (FTW) to MHz
    results_tmp[:, 0] *=    1.e3 / 0xFFFFFFFF

    # calculate fluorescence detection threshold
    threshold_list =        findThresholdScikit(results_tmp[:, 1])
    for threshold_val in threshold_list:
        probability_vals[np.where(counts_arr > threshold_val)] += 1.
    # normalize probabilities and convert from D-state probability to S-state probability
    results_tmp[:, 1] =     1. - probability_vals / len(threshold_list)

    # process dataset into x, y, with y being averaged probability
    results_tmp =           groupBy(results_tmp, column_num=0, reduce_func=np.mean)
    results_tmp =           np.array([list(results_tmp.keys()), list(results_tmp.values())]).transpose()


    # calculate peak criteria from data
    # todo: somehow relate peak height to shot noise (i.e. 1/sqrt(N))
    # todo: maybe set min peak width of at least 2 points (? not sure if good idea)
    # _peak_height =          np.power(repetitions, -0.5)
    _peak_height =          0.2
    _peak_thresh =          0.05
    # peak distance criteria is set as ~8 kHz between points
    _peak_dist =            int(4e-3 / (results_tmp[1, 0] - results_tmp[0, 0]))

    # calculate peaks from data and extract values
    from scipy.signal import find_peaks
    peaks, props =          find_peaks(results_tmp[:, 1], height=_peak_height, distance=_peak_dist)
    peak_vals =             results_tmp[peaks]

    # fit sinc profile to results (only in the case of one peak)
    if len(peaks) == 1:
        # get index step size in frequency (mhz)
        step_size_mhz = np.mean(results_tmp[1:, 0] - results_tmp[:-1, 0])
        freq_sinc_mhz = 1. / time_us

        # get points +/- 6x the 1/f time for sinc fitting
        num_points_sinc = round(6. * freq_sinc_mhz / step_size_mhz)
        index_peak_center = peaks[0]
        index_min = max(0, index_peak_center - num_points_sinc)
        index_max = min(index_peak_center + num_points_sinc, len(results_tmp))
        points_tmp = results_tmp[index_min: index_max]

        # fit sinc profile and replace spectrum peak with fitted value
        # note: division by 2 accounts for conversion between AOM freq. and abs. freq.
        from LAX_exp.analysis.fitting import fitSinc
        fit_sinc_params, _ = fitSinc(points_tmp, time_us / 2.)
        peak_vals[0, 0] = fit_sinc_params[1]

    return peak_vals, results_tmp<|MERGE_RESOLUTION|>--- conflicted
+++ resolved
@@ -405,22 +405,13 @@
     return np.concatenate((low,high))
 
 def prob_rsb_squeeze(r):
-<<<<<<< HEAD
     n = 2*np.arange(1, 35)
     return 1 - squeeze_state_population(r,0) - 1 / 2 * np.sum((1 + np.cos(np.pi * np.sqrt(n))) * squeeze_state_population(r,n/2))
 
 def prob_bsb_squeeze(r):
     n = 2*np.arange(0, 35)
     return 1 - 1 / 2 * np.sum((1+np.cos(np.pi * np.sqrt(n + 1))) * squeeze_state_population(r,n/2))
-=======
-    n = 2 * np.arange(1, 35)
-    return 1 - squeeze_state_population(r,0) - 1 / 2 * np.sum((1 + np.cos(np.pi * np.sqrt(n))) * squeeze_state_population(r,n))
-
-def prob_bsb_squeeze(r):
-    n = 2*np.arange(0, 35)
-    return 1 - 1 / 2 * np.sum((1 + np.cos(np.pi * np.sqrt(n + 1))) * squeeze_state_population(r,n))
-
->>>>>>> 57766a70
+
 
 """
 Laser Scan Functionality
