--- conflicted
+++ resolved
@@ -6,14 +6,9 @@
 
 __all__ = ['findThresholdScikit', 'findThresholdPeaks',
            'groupBy', 'groupBy2',
-<<<<<<< HEAD
            'processFluorescence2D', 'extract_ratios', 'extract_sidebands_freqs', 'convert_ratios_to_coherent_phonons',
            'convert_ratios_to_squeezed_phonons', 'process_laser_scan_results']
-=======
-           'processFluorescence2D',
-           'extract_ratios', 'extract_sidebands_freqs', 'convert_ratios_to_coherent_phonons',
-           'process_laser_scan_results']
->>>>>>> ccce347c
+
 
 # necessary imports
 import numpy as np
