from artiq.experiment import *
from artiq.coredevice.ad9910 import PHASE_MODE_CONTINUOUS

from numpy import copy as np_copy
from numpy import array, int32, int64, zeros, arange, mean

from LAX_exp.language import *
from LAX_exp.system.subsequences import (
    InitializeQubit, Readout, RescueIon, SidebandCoolContinuousRAM,
    SidebandReadout, FockOverlap
)

from LAX_exp.system.objects.SpinEchoWizardRDX import SpinEchoWizardRDX
from LAX_exp.system.objects.PulseShaper import available_pulse_shapes
from LAX_exp.system.objects.PhaserPulseShaper import PhaserPulseShaper, PULSESHAPER_MAX_WAVEFORMS


class SuperDuperResolutionAmpl(LAXExperiment, Experiment):
    """
    Experiment: Super Duper Resolution Ampl

    Investigate the QVSA (motional Raman) effect using phaser.
    Supports lots of easily configurable parameter scanning for phaser.
    Experiment name inspired by Sam Crary.
    """
    name = 'Super Duper Resolution Ampl'
    kernel_invariants = {
        # hardware values
        'att_phaser_mu', 'freq_global_offset_hz', 'freq_osc_base_hz_list',
        'waveform_index_to_compiled_wav', '_waveform_param_list',

        # subsequences
        'initialize_subsequence', 'sidebandcool_subsequence', 'sidebandreadout_subsequence',
        'readout_subsequence', 'rescue_subsequence', 'fock_subsequence',
        'enable_RAP', 'enable_SBR',
        'spinecho_wizard', 'pulse_shaper',

        # configs
        'profile_729_sb_readout', 'profile_729_SBC', 'profile_729_RAP', 'config_experiment_list',
        '_num_phaser_oscs', 'freq_readout_ftw_list',

        # tmp
        '_fock_gen_handle_names', '_fock_read_handle_names',
    }

    def build_experiment(self):
        # core arguments
        self.setattr_argument("repetitions",    NumberValue(default=70, precision=0, step=1, min=1, max=100000))
        self.setattr_argument("randomize_config", BooleanValue(default=True),
                              tooltip="Completely randomizes the experiment sweep order.\n"
                                      "Needed b/c SDR-type exps are now used for EGGS searches.")
        self.setattr_argument("sub_repetitions", NumberValue(default=1, precision=0, step=1, min=1, max=500),
                              tooltip="Loop over the same config for a given number of sub_repetitions. "
                                      "Readout values are swept over for each sub_repetition.")
        self.setattr_argument("readout_type",   EnumerationValue(["SBR", "RAP", "RAP + SBR"], default="RAP"),
                              tooltip="SBR (Sideband Ratio): compares RSB and BSB amplitudes.\n"
                                      "RAP (Rapid Adiabatic Passage): Does RAP to measure fock state overlap.\n"
                                      "RAP + SBR: RAPs then SBRs (useful for e.g. fock overlap calibrations.")

        # todo: make this 5 and see if it's OK
        self._num_phaser_oscs = 4   # number of phaser oscillators in use

        # allocate relevant beam profiles
        self.profile_729_sb_readout =   0
        self.profile_729_SBC =          1
        self.profile_729_RAP =          2

        # get relevant devices
        self.setattr_device("qubit")
        self.setattr_device('phaser_eggs')

        # get subsequences
        self.sidebandcool_subsequence =     SidebandCoolContinuousRAM(
            self, profile_729=self.profile_729_SBC, profile_854=3,
            ram_addr_start_729=0, ram_addr_start_854=0, num_samples=200
        )
        self.sidebandreadout_subsequence =  SidebandReadout(self, profile_dds=self.profile_729_sb_readout)
        self.initialize_subsequence =       InitializeQubit(self)
        self.readout_subsequence =          Readout(self)
        self.rescue_subsequence =           RescueIon(self)
        # extra argument for sideband readout (to enable rabiflop-type readout)
        self.setattr_argument("time_readout_us_list", Scannable(
                                                        default=[
                                                            ExplicitScan([26.11]),
                                                            RangeScan(0, 800, 200, randomize=True),
                                                        ],
                                                        global_min=1, global_max=100000, global_step=1,
                                                        unit="us", scale=1, precision=5
                                                    ),
                              group='sideband_readout',
                              tooltip="Sideband readout pulse times. Useful for rabiflop-type readout.")

        # fock state amplification
        self.setattr_argument("fock_num_overlap", Scannable(
                                                            default=[
                                                                ExplicitScan([0]),
                                                            ],
                                                            global_min=0, global_max=3, global_step=1,
                                                            unit="|n>", scale=1, precision=0
                                                        ),
                              group='fock.config',
                              tooltip="Fock state to prepare & read out (via overlap).")
        self.fock_subsequence = FockOverlap(
            self, ram_profile=self.profile_729_RAP, ram_addr_start=250,
            num_samples=200, pulse_shape="blackman"
        )

        # build experiment arguments
        self._build_arguments_freq_phase()
        self._build_arguments_waveform()
        self._build_arguments_PSK()

        # instantiate helper objects
        self.spinecho_wizard = SpinEchoWizardRDX(self)

    def _build_arguments_freq_phase(self):
        """
        Set specific arguments for the phaser's frequency & phase.
        """
        _argstr = "SDR"  # create short string for argument grouping

        # phaser - frequency configuration
        self.setattr_argument("freq_phaser_carrier_mhz_list", Scannable(
                                                                        default=[
                                                                            ExplicitScan([86.]),
                                                                            CenterScan(86., 0.002, 0.0005, randomize=True),
                                                                        ],
                                                                        global_min=0.005, global_max=4800, global_step=1,
                                                                        unit="MHz", scale=1, precision=6
                                                                    ),
                              group="{}.freq".format(_argstr),
                              tooltip="Phaser output center frequency.\n"
                                      "Note: actual center frequency depends on the devices.phaser.freq_center_mhz dataset argument, "
                                      "which should be manually entered into the dataset manager by the user after "
                                      "configuring the TRF and NCO via e.g. the phaser_configure tool.\n"
                                      "Ensure all values are set correctly.")
        self.setattr_argument("freq_sweep_arr", PYONValue([-1., 1., 0., 0.]),
                              group="{}.freq".format(_argstr),
                              tooltip="Defines how oscillator freqs should be scaled for values in freq_osc_sweep_khz_list.\n"
                                      "Indices of freq_sweep_arr correspond to the oscillator number. "
                                      "e.g. [1, -1, 0, 0, 0] will adjust osc_0 by +1x the freq value, and osc_1 by -1x the freq value, with the rest untouched.\n"
                                      "Must be a list of length {:d}.".format(self._num_phaser_oscs))
        self.setattr_argument("freq_osc_sweep_khz_list",    Scannable(
                                                                    default=[
                                                                        ExplicitScan([0.]),
                                                                        CenterScan(0., 4, 0.1, randomize=True),
                                                                        RangeScan(0., 100.0, 26, randomize=True),
                                                                    ],
                                                                    global_min=-10000, global_max=10000, global_step=10,
                                                                    unit="kHz", scale=1, precision=6
                                                                ),
                              group="{}.freq".format(_argstr),
                              tooltip="Frequency sweep applied via the phaser oscillators.\n"
                                      "Values for each oscillator are adjusted by the array in freq_sweep_arr.")

        # phaser - phase configuration
        self.setattr_argument("phase_sweep_arr", PYONValue([1., 0., 0., 0.]),
                              group="{}.phase".format(_argstr),
                              tooltip="Defines how oscillator phases should be adjusted for each value in phase_osc_sweep_turns_list. "
                                      "e.g. [1, -1, 0, 0, 0] will adjust osc_0 by +1x the phase value, and osc_1 by -1x the phase value, with the rest untouched. "
                                      "Must be a list of length {:d}.".format(self._num_phaser_oscs))
        self.setattr_argument("phase_osc_sweep_turns_list", Scannable(
                                                                    default=[
                                                                        ExplicitScan([0.]),
                                                                        RangeScan(0, 1.0, 26, randomize=True),
                                                                    ],
                                                                    global_min=0.0, global_max=1.0, global_step=1,
                                                                    unit="turns", scale=1, precision=5
                                                                ),
                              group="{}.phase".format(_argstr),
                              tooltip="Phase sweep applied via the phaser oscillators.\n"
                                      "Values for each oscillator are adjusted by the array in phase_sweep_arr.")
        self.setattr_argument("phase_global_ch1_turns_list",  Scannable(
                                                                    default=[
                                                                        ExplicitScan([0.]),
                                                                        RangeScan(0, 1.0, 26, randomize=True),
                                                                    ],
                                                                    global_min=0.0, global_max=1.0, global_step=1,
                                                                    unit="turns", scale=1, precision=5
                                                                ),
                              group="{}.phase".format(_argstr),
                              tooltip="Sets a global CH1 phase via the DUC.\n"
                                      "Note: the devices.phaser.phas_ch1_inherent_turns dataset argument is overridden "
                                      "in this experiment.")

    def _build_arguments_waveform(self):
        """
        Set specific arguments for the phaser waveform.
        """
        _argstr = "SDR"  # create short string for argument grouping

        # phaser - waveform - pulse shaping
        self.setattr_argument("enable_pulse_shaping",   BooleanValue(default=False),
                              group='{}.shape'.format(_argstr),
                              tooltip="Applies pulse shaping to the edges of the phaser pulse.\n"
                                      "Note: pulse shaping is applied to each constituent PSK block.")
        self.setattr_argument("type_pulse_shape",       EnumerationValue(list(available_pulse_shapes.keys()), default='sine_squared'),
                              group='{}.shape'.format(_argstr),
                              tooltip="Pulse shape type to be used.")
        self.setattr_argument("time_pulse_shape_rolloff_us",    NumberValue(default=100, precision=1, step=100, min=0.2, max=100000, unit="us", scale=1.),
                              group='{}.shape'.format(_argstr),
                              tooltip="Time constant of the pulse shape. This is used for both the pulse rollon AND rolloff.\n"
                                      "e.g. a 1ms main pulse time with 100us time_pulse_shape_rolloff_us will result in a 1ms + 2*100us = 1.2ms total pulse time.\n"
                                      "All constituent PSK blocks will have this pulse time applied.\n"
                                      "Note: DMA issues limit the total number of samples (i.e. time_pulse_shape_rolloff_us * freq_pulse_shape_sample_khz).")
        self.setattr_argument("freq_pulse_shape_sample_khz",    NumberValue(default=500, precision=0, step=100, min=1, max=5000, unit="kHz", scale=1.),
                              group='{}.shape'.format(_argstr),
                              tooltip="Sample rate used for pulse shaping.\n"
                                      "This value is inexact and is fixed at multiples of the phaser oscillator update "
                                      "rate (i.e. 40ns) times the number of oscillators in use.")

        # phaser - waveform - general
        self.setattr_argument("time_heating_us",   NumberValue(default=1000, precision=2, step=500, min=0.04, max=100000000, unit="us", scale=1.),
                              group="{}.wav".format(_argstr),
                              tooltip="Total MAIN pulse time per phaser pulse. "
                                      "This time is split among all PSK blocks and does not include any PSK delays.\n"
                                      "IMPORTANT NOTE: pulse shaping times are IN ADDITION to time_heating us, and ALL PSK blocks are pulse shaped.\n"
                                      "e.g. 1ms time_heating_us with 21 PSKs and 100us time_pulse_shape_rolloff_us results in an actual pulse time of "
                                      "1ms + 21 * (100us * 2) = 5.2ms.")
        self.setattr_argument("att_phaser_db",    NumberValue(default=31.5, precision=1, step=0.5, min=0, max=31.5, unit="dB", scale=1.),
                              group="{}.wav".format(_argstr),
                              tooltip="Phaser attenuation to be used for both CH0 and CH1.")
        self.setattr_argument("freq_global_offset_mhz", NumberValue(default=0., precision=6, step=1., min=-10., max=10., unit="MHz", scale=1.),
                              group="{}.wav".format(_argstr),
                              tooltip="Apply a frequency offset via the phaser oscillators to avoid any DUC/NCO/TRF output spurs.\n"
                                      "Range is limited by the phaser oscillator freq range, i.e. [-10, 10] MHz (includes the frequencies in freq_osc_khz_list).")
        self.setattr_argument("freq_osc_khz_list",      PYONValue([-701.479, 701.479, 0., 0.]),
                              group="{}.wav".format(_argstr),
                              tooltip="Phaser oscillator frequencies.")
        self.setattr_argument("ampl_osc_frac_list",     PYONValue([40., 40., 10., 0.]),
                              group="{}.wav".format(_argstr),
                              tooltip="Phaser oscillator amplitudes. Applied to both CH0 and CH1.\n"
                                      "Note: CH1 amplitudes will be scaled by the amplitude scaling factors in devices.phaser.ch1.ampl_ch1_osc_scale_arr.")
        self.setattr_argument("phase_osc_turns_list",   PYONValue([0., 0., 0., 0.]),
                              group="{}.wav".format(_argstr),
                              tooltip="Relative phases between each phaser oscillator. Applied on both CH0 and CH1.")
        self.setattr_argument("phase_osc_ch1_offset_turns", PYONValue([0., 0., 0.5, 0.5, 0.5]),
                              group="{}.wav".format(_argstr),
                              tooltip="Sets the relative CH1 phase via the phaser oscillators.")


        # phase - waveform - sweep
        self.setattr_argument("enable_wav_scale",   BooleanValue(default=False),
                              group='{}.wav_sweep'.format(_argstr),
                              tooltip="Scale relevant waveform parameters (e.g. amplitude, time).")
        self.setattr_argument("target_wav_scale",   EnumerationValue(['Amplitude', 'Time (Total)', 'Time (Main)', 'Time (Shape)'], default='Amplitude'),
                              group='{}.wav_sweep'.format(_argstr),
                              tooltip="Select the waveform parameter to be scaled.\n"
                                      "Amplitude: scales the amplitudes of all oscillators.\n"
                                      "Time (Total): scales the total time (i.e. main pulse AND pulse-shaped edges).\n"
                                      "Time (Main): scales only the main pulse time (i.e. excludes the pulse-shaped edges).\n"
                                      "Time (Shape): scales only the time constant for the pulse-shaped edges (i.e. excludes the main pulse).\n")
        self.setattr_argument("wav_osc_scale_list", Scannable(
                                                        default=[
                                                            ExplicitScan([1.]),
                                                            CenterScan(0.5, 0.5, 0.02, randomize=True),
                                                            RangeScan(0., 1.0, 26, randomize=True),
                                                        ],
                                                        global_min=0., global_max=1., global_step=0.05,
                                                        scale=1, precision=5
                                                    ),
                              group="{}.wav_sweep".format(_argstr),
                              tooltip="Waveform scaling factor applied to ampl_osc_frac_list.\n"
                                      "Enables the amplitude to be scanned when e.g. optimizing powers.\n"
                                      "Scaling factor is applied equally to BOTH phaser output channels.")

    def _build_arguments_PSK(self):
        """
        Set specific arguments for PSK scheduling.
        """
        _argstr = "SDR"  # create short string for argument grouping

        # phaser - waveform - PSK (Phase-shift Keying)
        self.setattr_argument("enable_phase_shift_keying",  BooleanValue(default=False), group="{}.psk".format(_argstr),
                              tooltip="Enable PSK-ing: break the main pulse into individual blocks with different phases.\n"
                                      "Number of PSKs is determined by number of phases in phase_osc<x>_psk_turns. "
                                      "All oscillator PSK schedules must have same length.")
        self.setattr_argument("phase_osc0_psk_turns", PYONValue([0., 0.5]), group="{}.psk".format(_argstr), tooltip="PSK phase schedule for osc0.")
        self.setattr_argument("phase_osc1_psk_turns", PYONValue([0., 0.5]), group="{}.psk".format(_argstr), tooltip="PSK phase schedule for osc1.")
        self.setattr_argument("phase_osc2_psk_turns", PYONValue([0., 0.]), group="{}.psk".format(_argstr), tooltip="PSK phase schedule for osc2.")
        self.setattr_argument("phase_osc3_psk_turns", PYONValue([0., 0.]), group="{}.psk".format(_argstr), tooltip="PSK phase schedule for osc3.")
        self.setattr_argument("phase_osc4_psk_turns", PYONValue([0., 0.]), group="{}.psk".format(_argstr), tooltip="PSK phase schedule for osc4.")

        # phaser - waveform - PSK (i.e. ramsey-style) delay
        self.setattr_argument("enable_psk_delay", BooleanValue(default=False),
                              group="{}.psk".format(_argstr),
                              tooltip="Add a delay between PSK pulses where oscillator amplitudes are set to 0. "
                                      "Can be used to create e.g. a Ramsey or DD-type pulse sequence.\n"
                                      "Requires enable_phase_shift_keying to be enabled; otherwise, does nothing.\n"
                                      "Note: prepare/cleanup methods (e.g. set phaser atts, set ext switch) are not called for the delay.")
        self.setattr_argument("time_psk_delay_us_list", Scannable(
                                                      default=[
                                                          ExplicitScan([1000.]),
                                                          RangeScan(10, 1000, 20, randomize=True),
                                                      ],
                                                      global_min=1, global_max=100000, global_step=1,
                                                      unit="us", scale=1, precision=5
                                                  ),
                              group="{}.psk".format(_argstr),
                              tooltip="Delay time (in us) delay between PSK pulses. Used for ramsey-ing.\n"
                                      "Note: enable_phase_shift_keying AND enable_psk_delay must be True.")

    def prepare_experiment(self):
        """
        Prepare experimental values.
        """
        '''
        GENERAL SETUP
        '''
        self._prepare_argument_checks()

        # set correct phase delays for field geometries (0.5 for osc_2 for dipole)
        # note: sequence blocks are stored as [block_num, osc_num] and hold [ampl_pct, phase_turns]
        # e.g. self.sequence_blocks[2, 5, 0] gives ampl_pct of 5th osc in 2nd block
        # note: create object here instead of build since phase_osc_ch1_offset_turns isn't well-defined until prepare
        self.pulse_shaper = PhaserPulseShaper(self, array(self.phase_osc_ch1_offset_turns))

        # configure readout method
        self.enable_RAP, self.enable_SBR = (False, False)  # default to false for both

        if not any(kw in self.readout_type for kw in ('RAP', 'SBR')):
            raise ValueError("Invalid readout type. Must be one of (SBR, RAP, RAP + SBR).")

        if 'RAP' in self.readout_type:
            self.enable_RAP = True
            self.freq_readout_ftw_list = array([-1], dtype=int32)
            time_readout_mu_list = [256]
            self.fock_num_overlap = [round(val) for val in self.fock_num_overlap]  # convert to list and ensure int
            fock_readout_nums = list(range(len(self.fock_num_overlap)))
        else:
            self.fock_num_overlap = [0]
            fock_readout_nums = [0]

        self._fock_gen_handle_names = ['_FOCK_GEN_{}'.format(idx_fock) for idx_fock in fock_readout_nums]
        self._fock_read_handle_names = ['_FOCK_READ_{}'.format(idx_fock) for idx_fock in fock_readout_nums]

        # note: SBR check has to be 2nd, since otherwise RAP overrides SBR's freq and time list
        if 'SBR' in self.readout_type:
            self.enable_SBR = True
            self.freq_readout_ftw_list = self.sidebandreadout_subsequence.freq_sideband_readout_ftw_list
            time_readout_mu_list = [self.core.seconds_to_mu(time_us * us) for time_us in self.time_readout_us_list]


        '''
        HARDWARE VALUES - CONFIG
        '''
        # convert values to convenience units
        self.att_phaser_mu = att_to_mu(self.att_phaser_db * dB)
        self.freq_global_offset_hz = self.freq_global_offset_mhz * MHz

        # format build arguments as numpy arrays with appropriate units
        freq_phaser_carrier_hz_list = array(list(self.freq_phaser_carrier_mhz_list)) * MHz
        freq_osc_sweep_hz_list = array(list(self.freq_osc_sweep_khz_list)) * kHz
        self.freq_osc_base_hz_list = array(self.freq_osc_khz_list) * kHz + self.freq_global_offset_hz
        self.phase_osc_sweep_turns_list = list(self.phase_osc_sweep_turns_list)
        self.freq_sweep_arr = array(self.freq_sweep_arr, dtype=float)
        self.phase_sweep_arr = array(self.phase_sweep_arr, dtype=float)


        '''
        EXPERIMENT CONFIGURATION
        '''
        # collate waveform sweep parameters into a list for later batch compilation
        # todo: ensure delay times only in 320ns steps
        if self.enable_phase_shift_keying and self.enable_psk_delay:
            time_psk_delay_us_list_dj = list(self.time_psk_delay_us_list)
        else: time_psk_delay_us_list_dj = [0]

        if self.enable_wav_scale: wav_osc_scale_list = list(self.wav_osc_scale_list)
        else: wav_osc_scale_list = [1.]

        # create waveform parameter sweep config (for use by _prepare_waveform)
        self._waveform_param_list = create_experiment_config(
            self.phase_osc_sweep_turns_list,
            time_psk_delay_us_list_dj,
            wav_osc_scale_list,
            shuffle_config=False, config_type=float
        )
        waveform_num_list = arange(len(self._waveform_param_list))

        # create actual experiment config
        self.config_experiment_list = create_experiment_config(
            freq_phaser_carrier_hz_list, freq_osc_sweep_hz_list,
            waveform_num_list, list(self.phase_global_ch1_turns_list),
            time_readout_mu_list, fock_readout_nums,
            config_type=float, shuffle_config=self.randomize_config
        )

        # configure waveform via pulse shaper & spin echo wizard
        self._prepare_waveform()

    def _prepare_argument_checks(self) -> TNone:
        """
        Check experiment arguments for validity.
        """
        '''
        CHECK READOUT
        '''
        if not all(0 <= fock_num <= 3 for fock_num in self.fock_num_overlap):
            raise ValueError("Invalid fock states in fock_num_overlap. Must be ints in [0, 3].")

        '''
        CHECK PHASER BASE OSC CONFIG
        '''
        # check that phaser oscillator amplitude config is valid
        if ((not isinstance(self.ampl_osc_frac_list, list)) or
                (len(self.ampl_osc_frac_list) != self._num_phaser_oscs)):
            raise ValueError("Error: phaser oscillator amplitude array must be list of length {:d}.".format(self._num_phaser_oscs))
        elif sum(self.ampl_osc_frac_list) >= 100.:
            raise ValueError("Error: phaser oscillator amplitudes must sum <100.")
        # todo: account for wav_osc_scale_list

        # check that phaser oscillator phase arrays are valid
        if ((not isinstance(self.phase_osc_turns_list, list)) or
                (len(self.phase_osc_turns_list) != self._num_phaser_oscs)):
            raise ValueError("Error: phaser oscillator phase array must be list of length {:d}.".format(self._num_phaser_oscs))

        # check that phaser oscillator frequencies are valid
        if ((not isinstance(self.freq_osc_khz_list, list)) or
                (len(self.freq_osc_khz_list) != self._num_phaser_oscs)):
            raise ValueError("Error: phaser oscillator frequency array must be list of length {:d}.".format(self._num_phaser_oscs))
        max_osc_freq_hz = (max(list(self.freq_osc_sweep_khz_list)) * kHz +
                           max(self.freq_osc_khz_list) * kHz +
                           (self.freq_global_offset_mhz * MHz))
        min_osc_freq_hz = (min(list(self.freq_osc_sweep_khz_list)) * kHz +
                           min(self.freq_osc_khz_list) * kHz +
                           (self.freq_global_offset_mhz * MHz))
        if (max_osc_freq_hz > 12.5 * MHz) or (min_osc_freq_hz < -12.5 * MHz):
            raise ValueError("Error: phaser oscillator frequencies outside valid range of [-12.5, 12.5] MHz.")

        # ensure phaser output frequency falls within valid DUC bandwidth
        phaser_output_freqs_hz = array(list(self.freq_phaser_carrier_mhz_list)) * MHz
        phaser_carrier_lower_dev_hz = abs(self.phaser_eggs.freq_center_hz - min(phaser_output_freqs_hz))
        phaser_carrier_upper_dev_hz = abs(self.phaser_eggs.freq_center_hz - max(phaser_output_freqs_hz))
        if (phaser_carrier_upper_dev_hz >= 300. * MHz) or (phaser_carrier_lower_dev_hz >= 300. * MHz):
            raise ValueError("Error: output frequencies outside +/- 300 MHz phaser DUC bandwidth.")


        '''
        CHECK PHASER WAVEFORM CONFIG
        '''
        # check that PSK schedule is valid
        num_psk_blocks = len(self.phase_osc0_psk_turns)
        psk_schedule_invalid = self.enable_phase_shift_keying and any([
            (not isinstance(psk_schedule, list)) or (len(psk_schedule) != num_psk_blocks)
            for psk_schedule in (
                self.phase_osc0_psk_turns, self.phase_osc1_psk_turns,
                self.phase_osc2_psk_turns, self.phase_osc3_psk_turns
            )
        ])
        if psk_schedule_invalid:
            raise ValueError("Invalid PSK schedule: all PSK schedules must be of same length.")

        # ensure that sweep targets are lists of appropriate length
        if not (isinstance(self.phase_sweep_arr, list) and (len(self.phase_sweep_arr) == self._num_phaser_oscs)):
            raise ValueError("Invalid phase_sweep_arr: {:}.\nphase_sweep_arr must be list of length {:d}.".format(
                self.phase_sweep_arr, self._num_phaser_oscs))
        if not (isinstance(self.freq_sweep_arr, list) and (len(self.freq_sweep_arr) == self._num_phaser_oscs)):
            raise ValueError("Invalid freq_sweep_arr: {:}.\nfreq_sweep_arr must be list of length {:d}.".format(
                self.freq_sweep_arr, self._num_phaser_oscs))

        # check that waveforms are not too many/not sweeping too hard
        num_waveforms_to_record = (len(list(self.phase_osc_sweep_turns_list)) *
                                   len(list(self.time_psk_delay_us_list)) *
                                   len(list(self.wav_osc_scale_list)))
        if num_waveforms_to_record > PULSESHAPER_MAX_WAVEFORMS:
            raise ValueError("Too many waveforms to record ({:d}) - must be fewer than {:d}.\n"
                             "Reduce length of any of [phase_osc_sweep_turns_list, "
                             "time_psk_delay_us_list, wav_osc_scale_list].".format(
                num_waveforms_to_record, PULSESHAPER_MAX_WAVEFORMS))

        # todo: check scaling aligns with pulse shaping

    def _prepare_waveform(self) -> TNone:
        """
        Calculate waveforms and timings for the QVSA/phaser pulse.
        Uses SpinEchoWizard and PhaserPulseShaper objects to simplify waveform compilation.
        """
        '''
        PREPARE WAVEFORM COMPILATION
        '''
        # instantiate relevant global variables
        self.waveform_index_to_compiled_wav = list() # store compiled waveform values
        # note: waveform_index_to_pulseshaper_id is NOT kernel_invariant b/c gets updated in phaser_record
        self.waveform_index_to_pulseshaper_id = zeros(len(self._waveform_param_list), dtype=int32) # store waveform ID linked to DMA sequence

        # calculate block timings and scale amplitudes for ramsey-ing
        num_psk_blocks = len(self.phase_osc0_psk_turns)
        if self.enable_phase_shift_keying:

            # case: spin-echo style (PSK w/ramsey delay)
            if self.enable_psk_delay:
                # note: don't create block_time_list_us here b/c we need to scan ramsey delay time
                block_ampl_scale_list = riffle([1] * num_psk_blocks, [0] * (num_psk_blocks - 1))

            # case: PSK-style (PSK only, no ramsey delay)
            else:
                block_time_list_us = [self.time_heating_us / num_psk_blocks] * num_psk_blocks
                block_ampl_scale_list = [1] * num_psk_blocks

        # case: rabi-style (no PSK, no ramsey delay)
        else:
            block_time_list_us = [self.time_heating_us]
            block_ampl_scale_list = [1]


        '''
        DESIGN WAVEFORM SEQUENCE
        '''
        # create bare waveform block sequence & set amplitudes
        _osc_vals_blocks = zeros((len(block_ampl_scale_list), self._num_phaser_oscs, 2), dtype=float)
        _osc_vals_blocks[:, :, 0] = array(self.ampl_osc_frac_list)  # set oscillator amplitudes
        # use block_ampl_scale_list to disable output (by setting amplitudes to zero) during delay blocks
        _osc_vals_blocks[:, :, 0] *= array([block_ampl_scale_list]).transpose()

        # set oscillator phases and account for oscillator update delays
        # note: use mean of osc freqs since I don't want to record a waveform for each osc freq
        freq_osc_sweep_avg_hz = mean(list(self.freq_osc_sweep_khz_list)) * kHz
        t_update_delay_s_list = array([0, 40e-9, 80e-9, 80e-9, 120e-9])[:self._num_phaser_oscs]
        phase_osc_update_delay_turns_list = (
                (self.freq_osc_base_hz_list +
                 self.freq_sweep_arr * freq_osc_sweep_avg_hz) *
                t_update_delay_s_list
        )
        _osc_vals_blocks[:, :, 1] += array(self.phase_osc_turns_list) + phase_osc_update_delay_turns_list

        # set PSK phase update schedule
        if self.enable_phase_shift_keying:
            if self.enable_psk_delay:
                # if we have delays between PSK blocks, use ::2 since we want to only update non-delay blocks (and not delay blocks)
                _osc_vals_blocks[::2, :, 1] += array([self.phase_osc0_psk_turns, self.phase_osc1_psk_turns,
                                                      self.phase_osc2_psk_turns, self.phase_osc3_psk_turns,
                                                      self.phase_osc4_psk_turns][:self._num_phaser_oscs]).transpose()
            else:
                # otherwise, apply PSK schedule to all blocks
                _osc_vals_blocks[:, :, 1] += array([self.phase_osc0_psk_turns, self.phase_osc1_psk_turns,
                                                    self.phase_osc2_psk_turns, self.phase_osc3_psk_turns,
                                                    self.phase_osc4_psk_turns][:self._num_phaser_oscs]).transpose()


        '''
        CREATE PARAMETER-SPECIFIC WAVEFORMS
        '''
        # record phaser waveforms - one for each phase
        for waveform_params in self._waveform_param_list:
            # extract waveform params
            phase_sweep_turns = waveform_params[0]
            time_us_delay = waveform_params[1]
            wav_osc_scale_val = waveform_params[2]


            '''
            PREPARE LOCAL PARAMETER-SPECIFIC CONFIGS 
            '''
            # create local working copy of block_time_list_us
            # case: spin-echo style (PSK w/ramsey delay) - create block_time_list_us here
            #   since the target delay time is a scannable we can only set here
            if self.enable_phase_shift_keying and self.enable_psk_delay:
                _block_time_list_us_local = riffle([self.time_heating_us / num_psk_blocks] * num_psk_blocks,
                                                   [time_us_delay] * (num_psk_blocks - 1))
            # case: all others - simply copy block_time_list_us
            else: _block_time_list_us_local = np_copy(block_time_list_us)

            # create local working copy of _osc_vals_blocks and update with waveform parameters
            # note: no need to deep copy b/c it's filled w/immutables
            _osc_vals_blocks_local = np_copy(_osc_vals_blocks)
            _osc_vals_blocks_local[:, :, 1] += self.phase_sweep_arr * phase_sweep_turns # apply phase sweep


            # waveform sweep: scale waveform parameter according to target_wav_scale
            _time_pulse_shape_rolloff_local = self.time_pulse_shape_rolloff_us
            if self.enable_wav_scale:

                # ensure valid wav_osc_scale_val for scaling
                if 0 <= wav_osc_scale_val <= 1.:

                    # case - "Amplitude": scale all oscillator amplitues
                    if self.target_wav_scale == "Amplitude":
                        _osc_vals_blocks_local[:, :, 0] *= wav_osc_scale_val

                    # case - ("Time (Total)", "Time (Shape)"): scale pulse-shaped edges
                    if any(kw == self.target_wav_scale for kw in ('Time (Total)', 'Time (Shape)')):
                        _time_pulse_shape_rolloff_local *= wav_osc_scale_val    # scale pulse-shaped rolloff times

                    # case - ("Time (Total)", "Time (Main)"): scale main pulse time
                    if any(kw == self.target_wav_scale for kw in ('Time (Total)', 'Time (Main)')):

                        # case - spin-echo style: scale only non-delay blocks
                        if self.enable_phase_shift_keying and self.enable_psk_delay:
                            _block_time_list_us_local = [
                                time_us * wav_osc_scale_val
                                if i % 2 == 0 else time_us
                                for i, time_us in enumerate(_block_time_list_us_local)
                            ]

                        # case - all other styles: scale all blocks
                        else:
                            _block_time_list_us_local = [
                                time_us * wav_osc_scale_val
                                for time_us in _block_time_list_us_local
                            ]

                else:
                    raise ValueError("Invalid wav_osc_scale_val - must be in [0., 1.].")


            '''
            CREATE WAVEFORM SEQUENCE DICT & COMPILE 
            '''
            # specify sequence as a list of blocks, where each block is a dict
            # note: have to instantiate _sequence_blocks_local locally each time b/c dicts aren't deep copied
            _sequence_blocks_local = [
                {
                    "oscillator_parameters": _osc_vals_blocks_local[_idx_block],
                    "config": {
                        "time_us": _block_time_list_us_local[_idx_block],
                        # don't pulse shape for delay blocks lmao
                        "pulse_shaping": self.enable_pulse_shaping and (block_ampl_scale_list[_idx_block] != 0),
                        "pulse_shaping_config": {
                            "pulse_shape": self.type_pulse_shape,
                            "pulse_shape_rising": self.enable_pulse_shaping,
                            "pulse_shape_falling": self.enable_pulse_shaping,
                            "sample_rate_khz": self.freq_pulse_shape_sample_khz,
                            "rolloff_time_us": _time_pulse_shape_rolloff_local
                        }
                    }
                } for _idx_block in range(len(_block_time_list_us_local))
            ]
            # compile waveform to numerical values and store in holder
            self.waveform_index_to_compiled_wav.append(
                self.spinecho_wizard.compile_waveform(_sequence_blocks_local))

    @property
    def results_shape(self):
        return (self.repetitions * self.sub_repetitions *
                len(self.config_experiment_list) * len(self.freq_readout_ftw_list),
                10)


    '''
    MAIN SEQUENCE
    '''
    @kernel(flags={"fast-math"})
    def initialize_experiment(self) -> TNone:
        # set beams to rescue while we wait (long initialize for phaser-type exps)
        self.initialize_subsequence.slack_rescue()

        # record general subsequences onto DMA
        self.initialize_subsequence.record_dma()
        self.sidebandcool_subsequence.record_dma()
        self.readout_subsequence.record_dma()

        # programmatically record fock subsequences
        for idx_fock in range(len(self.fock_num_overlap)):
            self.core.break_realtime()

            # compile and record waveform - fock state generation
            _compilestring_gen = self.fock_subsequence.create_generate_sequence(self.fock_num_overlap[idx_fock])
            self.core.break_realtime()
            with self.core_dma.record(self._fock_gen_handle_names[idx_fock]):
                self.fock_subsequence.run_sequence(_compilestring_gen)

            # compile and record waveform - fock state overlap readout
            _compilestring_read = self.fock_subsequence.create_read_sequence(self.fock_num_overlap[idx_fock])
            self.core.break_realtime()
            with self.core_dma.record(self._fock_read_handle_names[idx_fock]):
                self.fock_subsequence.run_sequence(_compilestring_read)

        # record phaser waveforms
        self.phaser_record()

        # set maximum attenuations for phaser outputs to prevent leakage during configuration
        at_mu(self.phaser_eggs.get_next_frame_mu())
        self.phaser_eggs.channel[0].set_att_mu(0x00)
        delay_mu(self.phaser_eggs.t_sample_mu)
        self.phaser_eggs.channel[1].set_att_mu(0x00)

    @kernel(flags={"fast-math"})
    def run_main(self) -> TNone:
        _loop_iter = 0  # used to check_termination more frequently
        self.pulse_shaper.waveform_load() # load phaser DMA handles

        # programmatically retrieve fock state handles
        # yes, i know it's not predeclared/slow/big overhead, but is better than declaring like 50
        #   kernel variables just to predeclare
        fock_gen_handles = [(0, int64(0), int32(0), False)] * len(self.fock_num_overlap)
        fock_read_handles = [(0, int64(0), int32(0), False)] * len(self.fock_num_overlap)
        for idx_fock in range(len(self.fock_num_overlap)):
            self.core.break_realtime()
            fock_gen_handles[idx_fock] = self.core_dma.get_handle(self._fock_gen_handle_names[idx_fock])
            self.core.break_realtime()
            fock_read_handles[idx_fock] = self.core_dma.get_handle(self._fock_read_handle_names[idx_fock])


        '''MAIN LOOP'''
        for trial_num in range(self.repetitions):
            for config_vals in self.config_experiment_list:

                '''
                CONFIGURE
                '''
                # extract values from config list
                carrier_freq_hz =   config_vals[0]
                freq_sweep_hz =     config_vals[1]
                waveform_num =      int32(config_vals[2])
                phase_ch1_turns =   config_vals[3]
                time_readout_mu =   int64(config_vals[4])
                idx_fock =          int32(config_vals[5])

                # get corresponding waveform parameters and pulseshaper ID from the index
                waveform_params = self._waveform_param_list[waveform_num]
                phaser_waveform = self.waveform_index_to_pulseshaper_id[waveform_num]
                # create frequency update list for oscillators and set phaser frequencies
                freq_update_list = self.freq_osc_base_hz_list + freq_sweep_hz * self.freq_sweep_arr

                self.core.break_realtime()
                self.phaser_eggs.frequency_configure(
                    # carrier frequency (via DUC)
                    carrier_freq_hz - self.freq_global_offset_hz,
                    # oscillator frequencies
                    [freq_update_list[0], freq_update_list[1],
                     freq_update_list[2], freq_update_list[3], 0.],
                    # CH1 phase (via DUC)
                    phase_ch1_turns
                )


                '''
                SUB-REPETITION IMPLEMENTATION
                '''
                for _subrep_num in range(self.sub_repetitions):
                    # sub-repetitions requires we run a bunch of sub_reps at the same config
                    # however, we still want to sweep the readout parameters
                    for freq_readout_ftw in self.freq_readout_ftw_list:

                        # configure readout
                        self.core.break_realtime()
                        if self.enable_SBR:
                            self.qubit.set_mu(freq_readout_ftw,
                                              asf=self.sidebandreadout_subsequence.ampl_sideband_readout_asf,
                                              profile=self.profile_729_sb_readout,
                                              phase_mode=PHASE_MODE_CONTINUOUS)
                            delay_mu(25000)

                        '''STATE PREPARATION'''
                        self.initialize_subsequence.run_dma()
                        self.sidebandcool_subsequence.run_dma()
                        self.core_dma.playback_handle(fock_gen_handles[idx_fock]) # generate high fock states

                        '''QVSA PULSE'''
                        self.phaser_run(phaser_waveform)

                        '''READOUT'''
                        if self.enable_RAP:
                            self.core_dma.playback_handle(fock_read_handles[idx_fock])
                        if self.enable_SBR:
                            self.sidebandreadout_subsequence.run_time(time_readout_mu)
                        self.readout_subsequence.run_dma()

                        '''LOOP CLEANUP'''
                        # clean up
                        self.rescue_subsequence.resuscitate()
                        self.initialize_subsequence.slack_rescue()

                        # retrieve counts and store in dataset
                        counts = self.readout_subsequence.fetch_count()
                        self.rescue_subsequence.detect_death(counts)
<<<<<<< HEAD
                        self.update_results(freq_readout_ftw,
                                            counts,
                                            carrier_freq_hz,
                                            freq_sweep_hz,
                                            waveform_params[0], # note: manually expand waveform_params b/c no variadics in kernel
                                            waveform_params[1],
                                            waveform_params[2],
                                            phase_ch1_turns,
                                            time_readout_mu)
=======
                        self.update_results(
                            freq_readout_ftw,
                            counts,
                            carrier_freq_hz,
                            freq_sweep_hz,
                            waveform_params[0], # note: manually expand waveform_params b/c no variadics in kernel
                            waveform_params[1],
                            waveform_params[2],
                            phase_ch1_turns,
                            time_readout_mu,
                            self.fock_num_overlap[idx_fock]
                        )
>>>>>>> 0a734ccc

                        # check termination more frequently in case reps are low
                        if _loop_iter % 50 == 0:
                            self.check_termination()
                        _loop_iter += 1

            # rescue ion as needed & check termination
            self.core.break_realtime()
            self.rescue_subsequence.run(trial_num)
            self.check_termination()


    '''
    HELPER FUNCTIONS - PHASER
    '''
    @kernel(flags={"fast-math"})
    def phaser_run(self, waveform_id: TInt32) -> TNone:
        """
        Run the main phaser pulse together with supporting functionality.
        :param waveform_id: the ID of the waveform to run.
        """
        # QVSA - START/SETUP
        self.phaser_eggs.phaser_setup(self.att_phaser_mu, self.att_phaser_mu)

        # QVSA - RUN
        # reset DUC phase to start DUC deterministically
        self.phaser_eggs.reset_duc_phase()
        self.pulse_shaper.waveform_playback(waveform_id)

        # QVSA - STOP
        # stop all output & clean up hardware (e.g. phaser amp switches, RF integrator hold)
        # note: DOES unset attenuators (beware turn-on glitch if no filters/switches)
        self.phaser_eggs.phaser_stop()

    @kernel(flags={"fast-math"})
    def phaser_record(self) -> TNone:
        """
        Set up core phaser functionality and record the pulse-shaped waveforms.
        Should be run during initialize_experiment.
        """
        # record phaser sequences onto DMA for each waveform parameter
        for _wav_idx in range(len(self._waveform_param_list)):
            # get waveform for given parameters
            # note: use sync RPC to reduce significant overhead of direct data transfer
            _wav_data_ampl, _wav_data_phas, _wav_data_time = self._get_compiled_waveform(_wav_idx)

            # record phaser pulse sequence and save returned waveform ID
            # note: no need to add slack b/c waveform_record does it for us
            self.waveform_index_to_pulseshaper_id[_wav_idx] = self.pulse_shaper.waveform_record(
                _wav_data_ampl, _wav_data_phas, _wav_data_time
            )

    @rpc
    def _get_compiled_waveform(self, wav_idx: TInt32) -> TTuple([TArray(TFloat, 2),
                                                                 TArray(TFloat, 2),
                                                                 TArray(TInt64, 1)]):
        """
        Return compiled waveform values.
        By returning the large waveform arrays via RPC, we avoid all-at-once large data transfers,
            speeding up experiment compilation and transfer to Kasli.
        :param wav_idx: the index of the compiled waveform to retrieve.
        :return: the compiled waveform corresponding to the waveform index.
        """
        return self.waveform_index_to_compiled_wav[wav_idx]
<|MERGE_RESOLUTION|>--- conflicted
+++ resolved
@@ -765,17 +765,6 @@
                         # retrieve counts and store in dataset
                         counts = self.readout_subsequence.fetch_count()
                         self.rescue_subsequence.detect_death(counts)
-<<<<<<< HEAD
-                        self.update_results(freq_readout_ftw,
-                                            counts,
-                                            carrier_freq_hz,
-                                            freq_sweep_hz,
-                                            waveform_params[0], # note: manually expand waveform_params b/c no variadics in kernel
-                                            waveform_params[1],
-                                            waveform_params[2],
-                                            phase_ch1_turns,
-                                            time_readout_mu)
-=======
                         self.update_results(
                             freq_readout_ftw,
                             counts,
@@ -788,7 +777,6 @@
                             time_readout_mu,
                             self.fock_num_overlap[idx_fock]
                         )
->>>>>>> 0a734ccc
 
                         # check termination more frequently in case reps are low
                         if _loop_iter % 50 == 0:
