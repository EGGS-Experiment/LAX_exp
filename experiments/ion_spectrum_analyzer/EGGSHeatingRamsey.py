import numpy as np
from artiq.experiment import *

from LAX_exp.analysis import *
from LAX_exp.extensions import *
from LAX_exp.base import LAXExperiment
from LAX_exp.system.subsequences import (InitializeQubit, Readout, RescueIon,
                                         SidebandCoolContinuous, SidebandReadout)

from LAX_exp.system.objects.SpinEchoWizard import SpinEchoWizard
from LAX_exp.system.objects.PhaserPulseShaper import PhaserPulseShaper


class EGGSHeatingRamsey(LAXExperiment, Experiment):
    """
    Experiment: EGGS Heating Ramsey

    Cool the ions to the ground state of motion via sideband cooling,
    then apply bichromatic heating tones in a Ramsey sequence,
    and measure ion temperature via sideband thermometry.
    """
    name = 'EGGS Heating Ramsey'
    kernel_invariants = {
        'config_eggs_heating_list', 'freq_sideband_readout_ftw_list', 'time_readout_mu_list',
        'freq_eggs_carrier_hz_list', 'freq_eggs_secular_hz_list',
        'phase_ramsey_anti_turns_list', 'phase_eggs_heating_ch1_turns_list', 'waveform_index_to_phase_ramsey_turns',
        # subsequences
        'initialize_subsequence', 'sidebandcool_subsequence', 'sidebandreadout_subsequence', 'readout_subsequence',
        'rescue_subsequence'
    }

    def build_experiment(self):
        # core arguments
        self.setattr_argument("repetitions",        NumberValue(default=100, precision=0, step=1, min=1, max=100000))
        self.setattr_argument("randomize_config",   BooleanValue(default=True))
        self.setattr_argument("sub_repetitions",    NumberValue(default=1, precision=0, step=1, min=1, max=500))
        self.setattr_argument("enable_linetrigger", BooleanValue(default=True))

        # get subsequences
        self.initialize_subsequence =       InitializeQubit(self)
        self.sidebandcool_subsequence =     SidebandCoolContinuous(self)
        self.sidebandreadout_subsequence =  SidebandReadout(self)
        self.readout_subsequence =          Readout(self)
        self.rescue_subsequence =           RescueIon(self)

        # EGGS RF
        self.setattr_argument("freq_eggs_heating_carrier_mhz_list",         Scannable(
                                                                                default=[
                                                                                    ExplicitScan([520.2028]),
                                                                                    CenterScan(83.20175, 0.05, 0.0005, randomize=True),
                                                                                ],
                                                                                global_min=0.005, global_max=4800, global_step=1,
                                                                                unit="MHz", scale=1, precision=6
                                                                            ), group='EGGS_Heating.frequencies')
        self.setattr_argument("freq_eggs_heating_secular_khz_list",         Scannable(
                                                                                default=[
                                                                                    ExplicitScan([777.5]),
                                                                                    CenterScan(777.5, 4, 0.5, randomize=True),
                                                                                    ExplicitScan([767.2, 319.2, 1582, 3182]),
                                                                                ],
                                                                                global_min=0, global_max=10000, global_step=1,
                                                                                unit="kHz", scale=1, precision=3
                                                                            ), group='EGGS_Heating.frequencies')

        # EGGS RF - waveform - timing & phase
        self.setattr_argument("time_readout_us_list",                       Scannable(
                                                                                default=[
                                                                                    ExplicitScan([98.8]),
                                                                                    RangeScan(0, 1500, 100, randomize=True),
                                                                                ],
                                                                                global_min=1, global_max=100000, global_step=1,
                                                                                unit="us", scale=1, precision=5
                                                                            ), group='EGGS_Heating.waveform.time_phase')
        self.setattr_argument("time_eggs_heating_us",                       NumberValue(default=100, precision=2, step=500, min=0.04, max=100000000), group='EGGS_Heating.ramsey')
        self.setattr_argument("phase_eggs_heating_ch1_turns_list",          Scannable(
                                                                                default=[
                                                                                    ExplicitScan([0.]),
                                                                                    RangeScan(0, 1.0, 21, randomize=True),
                                                                                ],
                                                                                global_min=0.0, global_max=1.0, global_step=1,
                                                                                unit="turns", scale=1, precision=3
                                                                            ), group='EGGS_Heating.waveform.time_phase')
        self.setattr_argument("phase_eggs_heating_rsb_turns",               NumberValue(default=0., precision=3, step=0.1, min=-1.0, max=1.0), group='EGGS_Heating.waveform.time_phase')
        self.setattr_argument("phase_eggs_heating_bsb_turns",               NumberValue(default=0., precision=3, step=0.1, min=-1.0, max=1.0), group='EGGS_Heating.waveform.time_phase')

        # EGGS RF - waveform - amplitude - general
        self.setattr_argument("att_eggs_heating_db",                        NumberValue(default=31.5, precision=1, step=0.5, min=0, max=31.5), group='EGGS_Heating.waveform.ampl')
        self.setattr_argument("ampl_eggs_heating_rsb_pct",                  NumberValue(default=1., precision=2, step=10, min=0.0, max=99), group='EGGS_Heating.waveform.ampl')
        self.setattr_argument("ampl_eggs_heating_bsb_pct",                  NumberValue(default=1., precision=2, step=10, min=0.0, max=99), group='EGGS_Heating.waveform.ampl')
        self.setattr_argument("ampl_eggs_heating_carrier_pct",              NumberValue(default=1., precision=2, step=10, min=0.0, max=99), group='EGGS_Heating.waveform.ampl')

        # EGGS RF - waveform - pulse shaping
        self.setattr_argument("enable_pulse_shaping",                       BooleanValue(default=True), group='EGGS_Heating.pulse_shaping')
        self.setattr_argument("type_pulse_shape",                           EnumerationValue(['sine_squared', 'error_function', 'slepian'], default='sine_squared'), group='EGGS_Heating.pulse_shaping')
        self.setattr_argument("time_pulse_shape_rolloff_us",                NumberValue(default=100, precision=1, step=100, min=0.2, max=100000), group='EGGS_Heating.pulse_shaping')
        self.setattr_argument("freq_pulse_shape_sample_khz",                NumberValue(default=500, precision=0, step=100, min=100, max=5000), group='EGGS_Heating.pulse_shaping')

        # EGGS RF - Ramsey
        self.setattr_argument("enable_ramsey_delay",                        BooleanValue(default=True), group='EGGS_Heating.ramsey')
        self.setattr_argument("time_ramsey_delay_us",                       NumberValue(default=60, precision=2, step=500, min=0.04, max=100000000), group='EGGS_Heating.ramsey')
        self.setattr_argument("target_ramsey_phase",                        EnumerationValue(['RSB', 'BSB', 'Carrier', 'RSB+BSB'], default='RSB+BSB'), group='EGGS_Heating.ramsey')
        self.setattr_argument("phase_ramsey_anti_turns_list",               Scannable(
                                                                                default=[
                                                                                    ExplicitScan([0., 0.5]),
                                                                                    RangeScan(0, 1.0, 11, randomize=True),
                                                                                ],
                                                                                global_min=0.0, global_max=1.0, global_step=1,
                                                                                unit="turns", scale=1, precision=3
                                                                            ), group='EGGS_Heating.ramsey')

        # get relevant devices
        self.setattr_device("qubit")
        self.setattr_device('phaser_eggs')
        self.setattr_device('trigger_line')
        # tmp remove
        self.setattr_device('pump')
        self.setattr_device('repump_cooling')
        self.setattr_device('repump_qubit')
        # tmp remove

        # instantiate helper objects
        self.spinecho_wizard = SpinEchoWizard(self)
        self.pulse_shaper = PhaserPulseShaper(self, np.array([0., 0., 0.5, 0., 0.]))

    def prepare_experiment(self):
        """
        Prepare experimental values.
        """
        '''SUBSEQUENCE PARAMETERS'''
        # get readout values
        self.freq_sideband_readout_ftw_list =   self.sidebandreadout_subsequence.freq_sideband_readout_ftw_list
        self.time_readout_mu_list =             np.array([self.core.seconds_to_mu(time_us * us)
                                                          for time_us in self.time_readout_us_list])

        '''EGGS HEATING - CONFIG'''
        # convert attenuation from dB to machine units
        self.att_eggs_heating_mu = att_to_mu(self.att_eggs_heating_db * dB)

        # convert build arguments to appropriate values and format as numpy arrays
        self.freq_eggs_carrier_hz_list =                        np.array(list(self.freq_eggs_heating_carrier_mhz_list)) * MHz
        self.freq_eggs_secular_hz_list =                        np.array(list(self.freq_eggs_heating_secular_khz_list)) * kHz
        self.phase_ramsey_anti_turns_list =                     np.array(list(self.phase_ramsey_anti_turns_list))
        self.phase_eggs_heating_ch1_turns_list =                np.array(list(self.phase_eggs_heating_ch1_turns_list))

        # map phase to index to facilitate waveform recording
        self.waveform_index_to_phase_ramsey_turns =             np.arange(len(self.phase_ramsey_anti_turns_list))

        # create config data structure
        self.config_eggs_heating_list =                         np.zeros((len(self.freq_sideband_readout_ftw_list) *
                                                                          len(self.freq_eggs_carrier_hz_list) *
                                                                          len(self.freq_eggs_secular_hz_list) *
                                                                          len(self.phase_ramsey_anti_turns_list) *
                                                                          len(self.phase_eggs_heating_ch1_turns_list) *
                                                                          len(self.time_readout_mu_list),
                                                                          6), dtype=float)
        # note: sideband readout frequencies are at the end of the meshgrid
        # to ensure successive rsb/bsb measurements are adjacent
        self.config_eggs_heating_list[:, [1, 2, -3, -2, -1, 0]] =   np.stack(np.meshgrid(self.freq_eggs_carrier_hz_list,
                                                                                     self.freq_eggs_secular_hz_list,
                                                                                     self.waveform_index_to_phase_ramsey_turns,
                                                                                     self.phase_eggs_heating_ch1_turns_list,
                                                                                     self.time_readout_mu_list,
                                                                                     self.freq_sideband_readout_ftw_list),
                                                                         -1).reshape(-1, 6)

        # if randomize_config is enabled, completely randomize the sweep configuration
        if self.randomize_config: np.random.shuffle(self.config_eggs_heating_list)
        # precalculate length of configuration list here to reduce run-time overhead
        self.num_configs = len(self.config_eggs_heating_list)

        # configure waveform via pulse shaper & spin echo wizard
        self._prepare_waveform()

    def _prepare_waveform(self) -> TNone:
        """
        Calculate waveforms and timings for the EGGS pulse.
        """
        '''PREPARE WAVEFORM COMPILATION'''
        # create holding structures for EGGS pulse waveforms
        self.waveform_index_to_pulseshaper_vals =   list()      # store compiled waveforms
        self.waveform_index_to_pulseshaper_id =     np.zeros(len(self.phase_ramsey_anti_turns_list), dtype=np.int32)   # store pulseshaper waveform ID

        # set correct phase delays for field geometries (0.5 for osc_2 for dipole)
        self.pulse_shaper._phase_offsets_turns =    np.array([0., 0., 0.5, 0., 0.])

        # set up the spin echo wizard generally
        # note: time_pulse_us is amount of time for each block
        self.spinecho_wizard.time_pulse_us =                self.time_eggs_heating_us
        self.spinecho_wizard.enable_pulse_shaping =         self.enable_pulse_shaping
        self.spinecho_wizard.pulse_shape_blocks =           True
        self.spinecho_wizard.type_pulse_shape =             self.type_pulse_shape
        self.spinecho_wizard.time_pulse_shape_rolloff_us =  self.time_pulse_shape_rolloff_us
        self.spinecho_wizard.freq_pulse_shape_sample_khz =  self.freq_pulse_shape_sample_khz
        self.spinecho_wizard.enable_delay_spinecho =        self.enable_ramsey_delay
        self.spinecho_wizard.time_delay_spinecho_us =       self.time_ramsey_delay_us

        '''DESIGN WAVEFORM SEQUENCE'''
        # create bare waveform block sequence
        # note: sequence blocks are stored as [block_num, osc_num] and hold [ampl_pct, phase_turns]
        # e.g. self.sequence_blocks[2, 5, 0] gives ampl_pct of 5th osc in 2nd block
        _sequence_blocks = np.zeros((2, 3, 2), dtype=float)

        # set oscillator amplitudes
        _sequence_blocks[:, 0, 0] = self.ampl_eggs_heating_rsb_pct
        _sequence_blocks[:, 1, 0] = self.ampl_eggs_heating_bsb_pct
        _sequence_blocks[:, 2, 0] = self.ampl_eggs_heating_carrier_pct

        # set rsb & bsb phase and account for oscillator delay time
        # note: use mean of osc freqs since I don't want to record a waveform for each osc freq
        phase_bsb_update_delay_turns = np.mean(self.freq_eggs_secular_hz_list) * (self.phaser_eggs.t_sample_mu * ns)
        _sequence_blocks[:, 0, 1] += self.phase_eggs_heating_rsb_turns
        _sequence_blocks[:, 1, 1] += self.phase_eggs_heating_bsb_turns + phase_bsb_update_delay_turns

        # get ramsey phase target so we can Ramsey on different oscillators
        ramsey_osc_target = 0
        if self.target_ramsey_phase == 'RSB':
            ramsey_osc_target = 0
        elif self.target_ramsey_phase == 'BSB':
            ramsey_osc_target = 1
        elif self.target_ramsey_phase == 'Carrier':
            ramsey_osc_target = 2

        # record EGGS pulse waveforms
        for i in range(len(self.phase_ramsey_anti_turns_list)):
            # create local copy of _sequence_blocks
            # note: no need to deep copy b/c it's filled w/immutables
            _sequence_blocks_local = np.copy(_sequence_blocks)

            # update sequence block with ramsey phase
            phase_ramsey_turns = self.phase_ramsey_anti_turns_list[i]
            # set phase shift for RSB+BSB case
            if self.target_ramsey_phase == 'RSB+BSB':
                _sequence_blocks_local[1, 0, 1] += phase_ramsey_turns
                _sequence_blocks_local[1, 1, 1] += phase_ramsey_turns
            # otherwise, set phase for given osc target
            else:
                _sequence_blocks_local[1, ramsey_osc_target, 1] += phase_ramsey_turns

            # create waveform
            self.spinecho_wizard.sequence_blocks = _sequence_blocks_local
            self.spinecho_wizard.calculate_pulseshape()
            self.spinecho_wizard.compile_waveform()

            # get waveform data and store in holding structure
            self.waveform_index_to_pulseshaper_vals.append(self.spinecho_wizard.get_waveform())

        # tmp remove
        # _wav_print_idk = self.waveform_index_to_pulseshaper_vals[0]
        # print(_wav_print_idk[0])
        # print(_wav_print_idk[1])
        # print(_wav_print_idk[2])
        # print(_sequence_blocks)
        # self.spinecho_wizard.display_waveform()
        # tmp remove

    @property
    def results_shape(self):
        return (self.repetitions * self.sub_repetitions * len(self.config_eggs_heating_list),
                7)


    # MAIN SEQUENCE
    @kernel(flags={"fast-math"})
    def initialize_experiment(self) -> TNone:
        # record general subsequences onto DMA
        self.initialize_subsequence.record_dma()
        self.sidebandcool_subsequence.record_dma()
        self.readout_subsequence.record_dma()
        self.core.break_realtime()

        ### PHASER INITIALIZATION ###
        self.phaser_record()

        # set maximum attenuations for phaser outputs to prevent leakage
        at_mu(self.phaser_eggs.get_next_frame_mu())
        self.phaser_eggs.channel[0].set_att_mu(0x00)
        delay_mu(self.phaser_eggs.t_sample_mu)
        self.phaser_eggs.channel[1].set_att_mu(0x00)

    @kernel(flags={"fast-math"})
    def run_main(self) -> TNone:
        self.core.break_realtime()

        # load waveform DMA handles
        self.pulse_shaper.waveform_load()
        self.core.break_realtime()

        # used to check_termination more frequently
        _loop_iter = 0

        # MAIN LOOP
        for trial_num in range(self.repetitions):

            # implement sub-repetitions here to avoid initial overhead
            _subrep_iter = 0
            _config_iter = 0

            # sweep experiment configurations
            while _config_iter < self.num_configs:

                # tmp remove
                # turn on rescue beams while waiting
                self.pump.rescue()
                self.repump_cooling.on()
                self.repump_qubit.on()
                self.pump.on()
                # tmp remove

                '''CONFIGURE'''
                config_vals = self.config_eggs_heating_list[_config_iter]
                # extract values from config list
                freq_readout_ftw =      np.int32(config_vals[0])
                carrier_freq_hz =       config_vals[1]
                sideband_freq_hz =      config_vals[2]
                phase_ramsey_index =    np.int32(config_vals[3])
                phase_ch1_turns =       config_vals[4]
                time_readout_mu =       np.int64(config_vals[5])

                # get corresponding RSB phase and waveform ID from the index
                phase_ramsey_turns = self.phase_ramsey_anti_turns_list[phase_ramsey_index]
                waveform_id = self.waveform_index_to_pulseshaper_id[phase_ramsey_index]
                self.core.break_realtime()

                # configure EGGS tones and set readout frequency
                # self.phaser_configure(carrier_freq_hz, sideband_freq_hz, phase_ch1_turns)
                self.phaser_eggs.frequency_configure(carrier_freq_hz,
                                                     [-sideband_freq_hz, sideband_freq_hz, 0., 0., 0.], phase_ch1_turns)
                self.core.break_realtime()
                self.qubit.set_mu(freq_readout_ftw, asf=self.sidebandreadout_subsequence.ampl_sideband_readout_asf, profile=0)
                self.core.break_realtime()

                # wait for linetrigger
                if self.enable_linetrigger:
                    self.trigger_line.trigger(self.trigger_line.time_timeout_mu, self.trigger_line.time_holdoff_mu)

                '''STATE PREPARATION'''
                # initialize ion in S-1/2 state
                self.initialize_subsequence.run_dma()
                # sideband cool
                self.sidebandcool_subsequence.run_dma()

                '''EGGS HEATING'''
                self.phaser_run(waveform_id)

                '''READOUT'''
                self.sidebandreadout_subsequence.run_time(time_readout_mu)
                self.readout_subsequence.run_dma()
                counts = self.readout_subsequence.fetch_count()

                # update dataset
                self.update_results(
                    freq_readout_ftw,
                    counts,
                    carrier_freq_hz,
                    sideband_freq_hz,
                    phase_ramsey_turns,
                    phase_ch1_turns,
                    time_readout_mu
                )
                self.core.break_realtime()

                '''LOOP CLEANUP'''
                # resuscitate ion
                self.rescue_subsequence.resuscitate()

                # death detection
                self.rescue_subsequence.detect_death(counts)
                self.core.break_realtime()

                # check termination more frequently in case reps are low
                if (_loop_iter % 50) == 0:
                    self.check_termination()
                    self.core.break_realtime()
                _loop_iter += 1

                # handle sub-repetition logic
                if _config_iter % 2 == 1:
                    _subrep_iter += 1
                    if _subrep_iter < self.sub_repetitions:
                        _config_iter -= 1
                    else:
                        _subrep_iter = 0
                        _config_iter += 1
                else:
                    _config_iter += 1

            # rescue ion as needed
            self.rescue_subsequence.run(trial_num)

            # support graceful termination
            self.check_termination()
            self.core.break_realtime()

        '''CLEANUP'''
        self.core.break_realtime()


    '''
    HELPER FUNCTIONS - PHASER
    '''
    @kernel(flags={"fast-math"})
    def phaser_run(self, waveform_id: TInt32) -> TNone:
        """
        Run the main EGGS pulse together with supporting functionality.
        Arguments:
            waveform_id     (TInt32)    : the ID of the waveform to run.
        """
        # EGGS - START/SETUP
        self.phaser_eggs.phaser_setup(self.att_eggs_heating_mu, self.att_eggs_heating_mu)

        # EGGS - RUN
        # reset DUC phase to start DUC deterministically
        self.phaser_eggs.reset_duc_phase()
        self.pulse_shaper.waveform_playback(waveform_id)

        # EGGS - STOP
        # stop all output & clean up hardware (e.g. eggs amp switches, RF integrator hold)
        # note: DOES unset attenuators (beware turn-on glitch if no filters/switches)
        self.phaser_eggs.phaser_stop()

    @kernel(flags={"fast-math"})
    def phaser_record(self) -> TNone:
        """
        Set up core phaser functionality and record the pulse-shaped waveforms.
        Should be run during initialize_experiment.
        """
        # record phaser sequences onto DMA for each ramsey phase
        for i in range(len(self.phase_ramsey_anti_turns_list)):

            # get waveform for given ramsey phase
            _wav_data_ampl, _wav_data_phas, _wav_data_time = self.waveform_index_to_pulseshaper_vals[i]
            self.core.break_realtime()

            # record phaser pulse sequence and save returned waveform ID
            delay_mu(1000000)  # add slack for recording DMA sequences (1000 us)
            _wav_idx = self.pulse_shaper.waveform_record(_wav_data_ampl, _wav_data_phas, _wav_data_time)
            self.waveform_index_to_pulseshaper_id[i] = _wav_idx
            self.core.break_realtime()


    '''
    ANALYSIS
    '''

    def analyze_experiment(self):
        # should be backward-compatible with experiment which had no sub-repetitions
        try:
            sub_reps = self.sub_repetitions
        except Exception as e:
            sub_reps = 1

<<<<<<< HEAD
        # handle errors from data processing
        try:
            # print results
            print("\tResults - EGGS Heating:")

            # convert dataset to array
            dataset = np.array(self.results)

            ## determine scan type
            col_unique_vals = np.array([len(set(col)) for col in dataset.transpose()])
            # convert unique count to dataset index and order in decreasing value (excluding PMT counts)
            if np.argsort(-col_unique_vals)[0] != 1:
                sorting_col_num = np.argsort(-col_unique_vals)[0]
            else:
                sorting_col_num = np.argsort(-col_unique_vals)[1]

            ## convert results to sideband ratio
            ratios, ave_rsb, ave_bsb, std_rsb, std_bsb, scanning_freq_MHz = extract_ratios(dataset, sorting_col_num,
                                                                                           1, 0,
                                                                                           self.repetitions, sub_reps)
            phonons = convert_ratios_to_coherent_phonons(ratios)
            fitter = fitSincGeneric()
            rsb_freqs_MHz, bsb_freqs_MHz, _ = extract_sidebands_freqs(scanning_freq_MHz)
            fit_params_rsb, fit_err_rsb, fit_rsb = fitter.fit(rsb_freqs_MHz, ave_rsb)
            fit_params_bsb, fit_err_bsb, fit_bsb = fitter.fit(bsb_freqs_MHz, ave_bsb)

            ## process secular frequency sweep or carrier sweep
            if sorting_col_num == 3 or sorting_col_num == 2:
                fit_params_sweep, fit_err_sweep, _ = fitter.fit(scanning_freq_MHz, phonons)
                phonon_n = fit_params_sweep[0]
                # todo: implement
                phonon_err = 0

                # save results to hdf5 as a dataset
                self.set_dataset('fit_params_secular',  fit_params_sweep)
                self.set_dataset('fit_err_secular',     fit_err_sweep)

                # save results to dataset manager for dynamic experiments
                res_dj = [[phonon_n, phonon_err], [fit_params_sweep, fit_err_sweep]]
                self.set_dataset('temp.eggsheating.results', res_dj, broadcast=True, persist=False, archive=False)
                self.set_dataset('temp.eggsheating.rid', self.scheduler.rid, broadcast=True, persist=False, archive=False)

                # print results to log
                print("\t\tSecular: {:.4f} +/- {:.5f} kHz".format(fit_params_sweep[1] * 1e3, fit_err_sweep[1] * 1e3))

                ccb_command += ' --num-subplots 2'

            ## process sideband readout sweep
            elif sorting_col_num == 0:
                phonon_n = fit_params_rsb[0] / (fit_params_bsb[0] - fit_params_rsb[0])
                # todo: implement
                phonon_err = 0

                # save results to hdf5 as a dataset
                self.set_dataset('fit_params_rsb',  fit_params_rsb)
                self.set_dataset('fit_params_bsb',  fit_params_bsb)
                self.set_dataset('fit_err_rsb',     fit_err_rsb)
                self.set_dataset('fit_err_bsb',     fit_err_bsb)

                # save results to dataset manager for dynamic experiments
                res_dj = [[phonon_n, phonon_err], [fit_params_rsb, fit_err_rsb], [fit_params_bsb, fit_err_bsb]]
                self.set_dataset('temp.eggsheating.results', res_dj, broadcast=True, persist=False, archive=False)
                self.set_dataset('temp.eggsheating.rid', self.scheduler.rid, broadcast=True, persist=False, archive=False)

                # print results to log
                print("\t\tRSB: {:.4f} +/- {:.5f}".format(float(fit_params_rsb[1]) / 2., float(fit_err_rsb[1]) / 2.))
                print("\t\tBSB: {:.4f} +/- {:.5f}".format(float(fit_params_bsb[1]) / 2., float(fit_err_bsb[1]) / 2.))

    except Exception as e:
            print("Warning: unable to process data.")
            print(repr(e))
=======
        # create lists for a ch1 sweep
        ch1_turns_sweep_list = []
        phonons_ch1_sweep_list = []

        # determine if a ch1 sweep occurred
        ch1_sweep_bool = len(self.phase_eggs_heating_ch1_turns_list) > 1
        rsb_sweep_bool = len(self.phase_eggs_heating_rsb_turns_list) > 1
        turns_sweep_bool = ch1_sweep_bool or rsb_sweep_bool

        # print results
        print("\tResults - EGGS Heating:")

        # sweep over ch1_turns
        for ch1_turns in self.phase_eggs_heating_ch1_turns_list:

            # handle errors from data processing
            try:
                # convert dataset to array
                dataset_tmp = np.array(self.results)
                dataset = np.reshape(dataset_tmp[np.where(dataset_tmp[:, 5] == ch1_turns), :],
                                     (-1, dataset_tmp.shape[1]))

                ## determine scan type
                col_unique_vals = np.array([len(set(col)) for col in dataset.transpose()])
                # convert unique count to dataset index and order in decreasing value (excluding PMT counts)
                if np.argsort(-col_unique_vals)[0] != 1:
                    sorting_col_num = np.argsort(-col_unique_vals)[0]
                else:
                    sorting_col_num = np.argsort(-col_unique_vals)[1]

                # ensure we actually have a scan, and not some rubbish
                if col_unique_vals[sorting_col_num] <= 1:
                    continue

                ## convert results to sideband ratio
                ratios, ave_rsb, ave_bsb, std_rsb, std_bsb, scanning_freq_MHz = extract_ratios(dataset, sorting_col_num,
                                                                                               1, 0,
                                                                                               self.repetitions,
                                                                                               sub_reps)

                # get the phonons and instantiate the fitter class
                phonons = convert_ratios_to_coherent_phonons(ratios)
                fitter = fitSincGeneric()

                # format arguments for applet plotting
                if ch1_sweep_bool:
                    ccb_command = f'$python -m LAX_exp.applets.plot_matplotlib temp.plotting.results_eggs_heating_Ramsey_{ch1_turns}'
                    group = 'plotting.eggs_heating.ch1_sweep'
                    dataset_name = f'temp.plotting.results_eggs_heating_Ramsey_{ch1_turns}'
                    applet_name = f"EGGS Heating - Ramsey - CH1 Turns: {ch1_turns}"
                else:
                    ccb_command = '$python -m LAX_exp.applets.plot_matplotlib temp.plotting.results_eggs_heating_Ramsey'
                    group = 'plotting.eggs_heating'
                    dataset_name = f'temp.plotting.results_eggs_heating_Ramsey'
                    applet_name = f"EGGS Heating - Ramsey"

                ## process secular or carrier frequency sweep
                if sorting_col_num == 3 or sorting_col_num == 2:

                    fit_x = np.linspace(np.min(scanning_freq_MHz), np.max(scanning_freq_MHz),
                                        10 * len(scanning_freq_MHz))

                    # attempt to fit sinc to data
                    try:
                        # fit swept frequency (secular or carrier) and sidebands
                        fit_params_sweep, fit_err_sweep, _ = fitter.fit(scanning_freq_MHz, phonons)
                        fit_params_rsb, fit_err_rsb, _ = fitter.fit(scanning_freq_MHz, ave_rsb)
                        fit_params_bsb, fit_err_bsb, _ = fitter.fit(scanning_freq_MHz, ave_bsb, -1)

                        # get phonon from fit
                        phonon_n = fit_params_sweep[0]
                        # todo: implement phonon err
                        phonon_err = 0

                        # create arrays for plotting fits
                        fit_y_phonons = fitter.fit_func(fit_x, *fit_params_sweep)
                        fit_y_rsb = fitter.fit_func(fit_x, *fit_params_rsb)
                        fit_y_bsb = fitter.fit_func(fit_x, *fit_params_bsb)
                        # print results to log
                        print("\t\tSecular: {:.4f} +/- {:.5f} kHz".format(fit_params_sweep[1] * 1e3,
                                                                          fit_err_sweep[1] * 1e3))

                        # save results to dataset manager for dynamic experiments
                        res_dj = [[phonon_n, phonon_err], [fit_params_sweep, fit_err_sweep]]
                        ch1_turns_sweep_list.append(ch1_turns)
                        phonons_ch1_sweep_list.append(phonon_n)

                        # save results to hdf5 as a dataset
                        if sorting_col_num == 3:
                            self.set_dataset('fit_params_secular', fit_params_sweep)
                            self.set_dataset('fit_err_secular', fit_err_sweep)
                        else:
                            self.set_dataset('fit_params_carrier', fit_params_sweep)
                            self.set_dataset('fit_err_carrier', fit_err_sweep)

                    # if fit fails then ignore plotting of fit by creating array of Nones
                    except Exception as e:
                        fit_y_phonons = [None] * len(fit_x)
                        fit_y_rsb = [None] * len(fit_x)
                        fit_y_bsb = [None] * len(fit_x)
                        res_dj = None

                    # format dictionary of results for plotting with applet
                    ccb_command += ' --num-subplots 3'
                    plotting_results = {'x': [scanning_freq_MHz, scanning_freq_MHz, scanning_freq_MHz],
                                        'y': [ave_rsb, ave_bsb, phonons],
                                        'errors': [std_rsb, std_bsb, [None] * len(std_rsb)],
                                        'fit_x': [fit_x, fit_x, fit_x],
                                        'fit_y': [fit_y_rsb, fit_y_bsb, fit_y_phonons],
                                        'subplot_x_labels': np.array(
                                            ['Frequency (MHz)', 'Frequency (MHz)', 'Frequency (MHz)']),
                                        'subplot_y_labels': np.array(
                                            ['D State Population', 'D State Population', 'Phonons']),
                                        'rid': self.scheduler.rid,
                                        }

                    # determine group to plot applet in
                    if sorting_col_num == 3:
                        group += '.secular'
                    else:
                        group += '.carrier'

                # process sideband readout sweep
                elif sorting_col_num == 0:
                    # todo: implement
                    phonon_err = 0
                    # get the sideband frequencies and prepare for plotting the fit
                    rsb_freqs_MHz, bsb_freqs_MHz, _ = extract_sidebands_freqs(scanning_freq_MHz)
                    fit_x_rsb = np.linspace(np.min(rsb_freqs_MHz), np.max(rsb_freqs_MHz), 1000)
                    fit_x_bsb = np.linspace(np.min(bsb_freqs_MHz), np.max(bsb_freqs_MHz), 1000)

                    try:
                        # try to fit the sidebands
                        fit_params_rsb, fit_err_rsb, fit_rsb = fitter.fit(rsb_freqs_MHz, ave_rsb)
                        fit_params_bsb, fit_err_bsb, fit_bsb = fitter.fit(bsb_freqs_MHz, ave_bsb)
                        fit_y_rsb = fitter.fit_func(fit_x_rsb, *fit_params_rsb)
                        fit_y_bsb = fitter.fit_func(fit_x_bsb, *fit_params_bsb)

                        # get the phonon number and update the list for graphing ch1 sweeps
                        phonon_n = fit_params_rsb[0] / (fit_params_bsb[0] - fit_params_rsb[0])
                        ch1_turns_sweep_list.append(ch1_turns)
                        phonons_ch1_sweep_list.append(phonon_n)

                        # save results to hdf5 as a dataset
                        self.set_dataset('fit_params_rsb', fit_params_rsb)
                        self.set_dataset('fit_params_bsb', fit_params_bsb)
                        self.set_dataset('fit_err_rsb', fit_err_rsb)
                        self.set_dataset('fit_err_bsb', fit_err_bsb)

                        # save results to dataset manager for dynamic experiments
                        res_dj = [[phonon_n, phonon_err], [fit_params_rsb, fit_err_rsb], [fit_params_bsb, fit_err_bsb]]

                        # print results to log
                        print("\t\tRSB: {:.4f} +/- {:.5f}".format(float(fit_params_rsb[1]) / 2.,
                                                                  float(fit_err_rsb[1]) / 2.))
                        print("\t\tBSB: {:.4f} +/- {:.5f}".format(float(fit_params_bsb[1]) / 2.,
                                                                  float(fit_err_bsb[1]) / 2.))

                    except Exception as e:
                        print("Could not find fit the sidebands")
                        fit_y_rsb = [None] * len(fit_x_rsb)
                        fit_y_bsb = [None] * len(fit_x_bsb)
                        res_dj = None

                    # format dictionary for applet plotting
                    ccb_command += ' --num-subplots 2'
                    plotting_results = {'x': [rsb_freqs_MHz / 2, bsb_freqs_MHz / 2],
                                        'y': [ave_rsb, ave_bsb],
                                        'errors': [std_rsb, std_bsb],
                                        'fit_x': [fit_x_rsb / 2, fit_x_bsb / 2],
                                        'fit_y': [fit_y_rsb, fit_y_bsb],
                                        'subplot_x_labels': np.array(['AOM Frequency (MHz)', 'AOM Frequency (MHz)']),
                                        'subplot_y_labels': np.array(['D State Population', 'D State Population']),
                                        'rid': self.scheduler.rid,
                                        }

                    group += '.sidebands'

                else:
                    # if unknown quantity was scanned ignore analysis
                    plotting_results = {}
                    res_dj = None
                    group = None

                # record values in dataset
                self.set_dataset('temp.eggsheating.results', res_dj, broadcast=True, persist=False,
                                 archive=False)
                self.set_dataset(dataset_name, pyon.encode(plotting_results), broadcast=True)
                self.set_dataset('temp.eggsheating.rid', self.scheduler.rid, broadcast=True, persist=False,
                                 archive=False)

                # create applet
                self.ccb.issue("create_applet", applet_name, ccb_command, group=group)

            except Exception as e:
                print("Warning: unable to process data.")
                print(repr(e))

        if ch1_sweep_bool:
            try:
                plotting_results = {'x': np.array(ch1_turns_sweep_list)[np.argsort(ch1_turns_sweep_list)],
                                    'y': np.array(phonons_ch1_sweep_list)[np.argsort(ch1_turns_sweep_list)],
                                    'subplot_x_labels': "Channel 1 Phase",
                                    'subplot_y_labels': 'Phonons',
                                    'rid': self.scheduler.rid
                                    }

                self.set_dataset('temp.plotting.results_eggs_heating_Ramsey_ch1_sweep',
                                 pyon.encode(plotting_results), broadcast=True)

                self.ccb.issue("create_applet", f"EGGS Heating - Ramsey",
                               '$python -m LAX_exp.applets.plot_matplotlib '
                               'temp.plotting.results_eggs_heating_Ramsey_ch1_sweep'
                               ' --num-subplots 1', group=['plotting', 'eggs_heating', 'ch1_sweep'])


            except Exception as e:
                print("Warning: unable to process data.")
                print(repr(e))
>>>>>>> 316f995a
<|MERGE_RESOLUTION|>--- conflicted
+++ resolved
@@ -449,22 +449,17 @@
         except Exception as e:
             sub_reps = 1
 
-<<<<<<< HEAD
-        # handle errors from data processing
-        try:
-            # print results
-            print("\tResults - EGGS Heating:")
-
-            # convert dataset to array
-            dataset = np.array(self.results)
-
-            ## determine scan type
-            col_unique_vals = np.array([len(set(col)) for col in dataset.transpose()])
-            # convert unique count to dataset index and order in decreasing value (excluding PMT counts)
-            if np.argsort(-col_unique_vals)[0] != 1:
-                sorting_col_num = np.argsort(-col_unique_vals)[0]
-            else:
-                sorting_col_num = np.argsort(-col_unique_vals)[1]
+        # create lists for a ch1 sweep
+        ch1_turns_sweep_list = []
+        phonons_ch1_sweep_list = []
+
+        # determine if a ch1 sweep occurred
+        ch1_sweep_bool = len(self.phase_eggs_heating_ch1_turns_list) > 1
+        rsb_sweep_bool = len(self.phase_eggs_heating_rsb_turns_list) > 1
+        turns_sweep_bool = ch1_sweep_bool or rsb_sweep_bool
+
+        # print results
+        print("\tResults - EGGS Heating:")
 
             ## convert results to sideband ratio
             ratios, ave_rsb, ave_bsb, std_rsb, std_bsb, scanning_freq_MHz = extract_ratios(dataset, sorting_col_num,
@@ -502,37 +497,6 @@
                 phonon_n = fit_params_rsb[0] / (fit_params_bsb[0] - fit_params_rsb[0])
                 # todo: implement
                 phonon_err = 0
-
-                # save results to hdf5 as a dataset
-                self.set_dataset('fit_params_rsb',  fit_params_rsb)
-                self.set_dataset('fit_params_bsb',  fit_params_bsb)
-                self.set_dataset('fit_err_rsb',     fit_err_rsb)
-                self.set_dataset('fit_err_bsb',     fit_err_bsb)
-
-                # save results to dataset manager for dynamic experiments
-                res_dj = [[phonon_n, phonon_err], [fit_params_rsb, fit_err_rsb], [fit_params_bsb, fit_err_bsb]]
-                self.set_dataset('temp.eggsheating.results', res_dj, broadcast=True, persist=False, archive=False)
-                self.set_dataset('temp.eggsheating.rid', self.scheduler.rid, broadcast=True, persist=False, archive=False)
-
-                # print results to log
-                print("\t\tRSB: {:.4f} +/- {:.5f}".format(float(fit_params_rsb[1]) / 2., float(fit_err_rsb[1]) / 2.))
-                print("\t\tBSB: {:.4f} +/- {:.5f}".format(float(fit_params_bsb[1]) / 2., float(fit_err_bsb[1]) / 2.))
-
-    except Exception as e:
-            print("Warning: unable to process data.")
-            print(repr(e))
-=======
-        # create lists for a ch1 sweep
-        ch1_turns_sweep_list = []
-        phonons_ch1_sweep_list = []
-
-        # determine if a ch1 sweep occurred
-        ch1_sweep_bool = len(self.phase_eggs_heating_ch1_turns_list) > 1
-        rsb_sweep_bool = len(self.phase_eggs_heating_rsb_turns_list) > 1
-        turns_sweep_bool = ch1_sweep_bool or rsb_sweep_bool
-
-        # print results
-        print("\tResults - EGGS Heating:")
 
         # sweep over ch1_turns
         for ch1_turns in self.phase_eggs_heating_ch1_turns_list:
@@ -740,5 +704,4 @@
 
             except Exception as e:
                 print("Warning: unable to process data.")
-                print(repr(e))
->>>>>>> 316f995a
+                print(repr(e))