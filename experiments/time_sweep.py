import numpy as np
from artiq.experiment import *
# todo: upload data to labrad
# todo: check scannable works correctly
_DMA_HANDLE_READOUT = "time_sweep_readout"


class TimeSweep(EnvExperiment):
    """
    729nm Laser Time Sweep
    Measures ion fluorescence vs AOM detuning
    """

    #kernel_invariants = {}

    def build(self):
        print('kk123')
        """
        Set devices and arguments for the experiment.
        """
        self.setattr_device("core")
        self.setattr_device("core_dma")

        # experiment runs
        self.setattr_argument("repetitions",            NumberValue(default=150, ndecimals=0, step=1, min=1, max=10000))

        # timing
        self.setattr_argument("time_854_us",            NumberValue(default=400, ndecimals=5, step=1, min=1, max=10000))
        self.setattr_argument("time_readout_us",        NumberValue(default=500, ndecimals=5, step=1, min=1, max=10000))

        # AOM DDS channels
        self.setattr_argument("dds_board_num",          NumberValue(default=0, ndecimals=0, step=1, min=0, max=1))
        self.setattr_argument("dds_qubit_channel",      NumberValue(default=0, ndecimals=0, step=1, min=0, max=3))

        # qubit frequency scan  #RangeScan(100, 120, 5)
       # self.setattr_argument("freq_qubit_scan_mhz",    Scannable(default=RangeScan(109, 111, 401),
         #                                                         global_min=60, global_max=200, global_step=1,
           #                                                        unit="MHz", scale=1, ndecimals=3))
        self.freq_qubit_scan_mhz = [110]
        # qubit time scan
        self.setattr_argument("time_sweep_us",          Scannable(default=RangeScan(1, 2000, 200, randomize=True),
                                                                  global_min=1, global_max=10000, global_step=1,
                                                                  unit="us", scale=1, ndecimals=0))

        # PMT
        self.setattr_argument("pmt_input_channel",      NumberValue(default=0, ndecimals=0, step=1, min=0, max=3))
        self.setattr_argument("pmt_gating_edge",        EnumerationValue(["rising", "falling", "both"], default="rising"))

    def prepare(self):
        """
        Set up the dataset and prepare things such that
        the kernel functions have minimal overhead.
        """
        # PMT devices
        self.pmt_counter = self.get_device("ttl_counter{:d}".format(self.pmt_input_channel))
        self.pmt_gating_edge = getattr(self.pmt_counter, 'gate_{:s}_mu'.format(self.pmt_gating_edge))

        # convert time values to machine units
        self.time_854_mu = self.core.seconds_to_mu(self.time_854_us * us)
        self.time_readout_mu = self.core.seconds_to_mu(self.time_readout_us * us)

        # DDS devices
        self.dds_board = self.get_device("urukul{:d}_cpld".format(self.dds_board_num))
        #self.dds_qubit = self.get_device("urukul{:d}_ch{:d}".format(self.dds_board_num, self.dds_qubit_channel))
        self.dds_qubit = self.get_device("urukul{:d}_ch{:d}".format(0, 0))

        # convert dds values to machine units - qubit
        self.ftw_to_frequency = 1e9 / (2**32 - 1)
        self.freq_qubit_scan_mhz2 = list(self.freq_qubit_scan_mhz)

        # convert time values for sweep to machine values
        self.time_sweep_mu = [self.core.seconds_to_mu(val * us) for val in self.time_sweep_us]

        # convert dds values to machine units - everything else
        self.ampl_qubit_asf = self.dds_qubit.amplitude_to_asf(0.5)

        # set up datasets
        self.set_dataset("laser_scan", [], broadcast=True)
<<<<<<< HEAD
=======
        #self.set_dataset("tmp", [], broadcast=True)
>>>>>>> 28c56dde

        # tmp remove:
        self.setattr_device('urukul1_cpld')

    @kernel(flags={"fast-math"})
    def run(self):
        """
        Run the experimental sequence.
        """
        self.core.reset()

        # prepare devices
        self.prepareDevices()
        self.core.break_realtime()

        # record dma and get handle
        self.DMArecord()
        handle = self.core_dma.get_handle(_DMA_HANDLE_READOUT)
        self.core.break_realtime()

        # MAIN SEQUENCE
        for trial_num in range(self.repetitions):

            # set frequencies
            for freq_mhz in self.freq_qubit_scan_mhz2:
                self.core.break_realtime()

                # set freq and ampl for qubit
                freq_mu = self.dds_qubit.frequency_to_ftw(freq_mhz * MHz)
                self.dds_qubit.set_mu(freq_mu, asf=self.ampl_qubit_asf)
                self.core.break_realtime()

                # sweep time
                for time_mu in self.time_sweep_mu:

                    # turn on 854 to pump back down
                    with parallel:
                        self.urukul1_cpld.cfg_switches(0b1100)
                        delay_mu(self.time_854_mu)
                    self.urukul1_cpld.cfg_switches(0b0100)

                    # get pmt counts w/397 onto calibrate
                    self.core_dma.playback_handle(handle)
                    pmt_calib = self.pmt_counter.fetch_count()
                    self.core.break_realtime()

                    # rabi flopping w/qubit laser
                    with parallel:
                        self.dds_qubit.cfg_sw(1)
                        delay_mu(time_mu)
                    self.dds_qubit.cfg_sw(0)

                    # get pmt counts (actual)
                    self.core_dma.playback_handle(handle)
                    pmt_actual = self.pmt_counter.fetch_count()

                    # update dataset
                    with parallel:
                        #self.update_dataset(time_mu, freq_mhz, self.pmt_counter.fetch_count(), pmt_calib)
                        self.update_dataset(time_mu, freq_mhz, pmt_actual, pmt_calib)
                        self.core.break_realtime()

        # reset after experiment
        self.urukul1_cpld.cfg_switches(0b1110)
        self.dds_qubit.cfg_sw(0)

    @kernel(flags={"fast-math"})
    def DMArecord(self):
        """
        Record onto core DMA the AOM sequence for a single data point.
        """
        with self.core_dma.record(_DMA_HANDLE_READOUT):
            self.urukul1_cpld.cfg_switches(0b0110)
            self.pmt_gating_edge(self.time_readout_mu)
            self.urukul1_cpld.cfg_switches(0b0100)

    @kernel(flags={"fast-math"})
    def prepareDevices(self):
        """
        Prepare devices for the experiment.
        """
        self.core.break_realtime()

        # initialize dds board
        self.core.break_realtime()

        # initialize qubit AOM and set waveform
        #self.dds_qubit.init()
        # tmp remove: dds set_att cfg sw stuff
        #self.dds_qubit.set_att(2 * dB)
        self.core.break_realtime()
        self.dds_qubit.cfg_sw(1)

        # turn all core lasers on
        self.urukul1_cpld.cfg_switches(0b1110)

    @rpc(flags={"async"})
    def update_dataset(self, time_mu, freq_mhz, pmt_counts, pmt_calib):
        """
        Records values via rpc to minimize kernel overhead.
        """
        self.append_to_dataset('laser_scan', [self.core.mu_to_seconds(time_mu), freq_mhz, pmt_counts, pmt_calib])

    def analyze(self):
        """
        Analyze the results from the experiment.
        """
        pass
        # data = self.get_dataset("laser_scan")
        # pmt_data = data[2500:, 1]
        #
        # print("results:")
        # print("\tpmt counts: {:.2f} +/- {:.2f}".format(np.mean(pmt_data), np.std(pmt_data)))
        # print("\tphotodiode value: {:.2f} +/- {:.2f}".format(np.mean(pd_data), np.std(pd_data)))<|MERGE_RESOLUTION|>--- conflicted
+++ resolved
@@ -74,12 +74,8 @@
         # convert dds values to machine units - everything else
         self.ampl_qubit_asf = self.dds_qubit.amplitude_to_asf(0.5)
 
-        # set up datasets
-        self.set_dataset("laser_scan", [], broadcast=True)
-<<<<<<< HEAD
-=======
+        # set up datasets\
         #self.set_dataset("tmp", [], broadcast=True)
->>>>>>> 28c56dde
 
         # tmp remove:
         self.setattr_device('urukul1_cpld')
