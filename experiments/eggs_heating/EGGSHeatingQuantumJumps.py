--- conflicted
+++ resolved
@@ -477,15 +477,10 @@
 
         '''CLEANUP'''
         self.core.break_realtime()
-<<<<<<< HEAD
         self.phaser_eggs.reset_oscillators()
         self.ttl10.off()
-        delay_mu(8)
         self.ttl8.off()
         self.ttl9.off()
-=======
-        self.ttl10.off()
->>>>>>> dd0df119
 
     @kernel(flags={"fast-math"})
     def run_loop(self, freq_readout_ftw: TInt32, carrier_freq_hz: TFloat, sideband_freq_hz: TFloat,
@@ -516,7 +511,6 @@
         # EGGS - START/SETUP
         # activate integrator hold
         self.ttl10.on()
-        delay_mu(8)
         self.ttl8.on()
         self.ttl9.on()
         # # set phaser attenuators
@@ -538,7 +532,6 @@
         # deactivate integrator hold
         delay_mu(5000)
         self.ttl10.off()
-        delay_mu(8)
         self.ttl8.off()
         self.ttl9.off()
         # add delay time after EGGS pulse to allow RF servo to re-lock
