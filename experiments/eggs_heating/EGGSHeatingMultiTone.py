--- conflicted
+++ resolved
@@ -1031,10 +1031,9 @@
                                '$python -m LAX_exp.applets.plot_matplotlib '
                                'temp.plotting.results_eggs_heating_multi_tone_ch1_sweep'
                                ' --num-subplots 1', group=['plotting', 'eggs_heating', 'ch1_sweep'])
-<<<<<<< HEAD
-=======
-
->>>>>>> f6d6e6d5
+
+
+
 
             except Exception as e:
                 print("Warning: unable to process data.")
