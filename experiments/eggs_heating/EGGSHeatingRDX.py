--- conflicted
+++ resolved
@@ -218,17 +218,6 @@
         if self.enable_phase_shift_keying:  num_blocks = self.num_psk_phase_shifts + 1
 
         # set up the spin echo wizard generally
-<<<<<<< HEAD
-        # note: time_pulse_us divided by num_blocks to split it equally
-        self.spinecho_wizard.time_pulse_us = self.time_eggs_heating_us / num_blocks
-        self.spinecho_wizard.enable_pulse_shaping = self.enable_pulse_shaping
-        self.spinecho_wizard.pulse_shape_blocks = False
-        self.spinecho_wizard.type_pulse_shape = self.type_pulse_shape
-        self.spinecho_wizard.time_pulse_shape_rolloff_us = self.time_pulse_shape_rolloff_us
-        self.spinecho_wizard.freq_pulse_shape_sample_khz = self.freq_pulse_shape_sample_khz
-        self.spinecho_wizard.enable_delay_spinecho = False
-        self.spinecho_wizard.time_delay_spinecho_us = 250
-=======
         # note: time_pulse_us is amount of time for each block
         self.spinecho_wizard.time_pulse_us =                self.time_eggs_heating_us / num_blocks
         self.spinecho_wizard.enable_pulse_shaping =         self.enable_pulse_shaping
@@ -238,7 +227,6 @@
         self.spinecho_wizard.freq_pulse_shape_sample_khz =  self.freq_pulse_shape_sample_khz
         self.spinecho_wizard.enable_delay_spinecho =        False
         self.spinecho_wizard.time_delay_spinecho_us =       250
->>>>>>> 524534b4
 
         '''DESIGN WAVEFORM SEQUENCE'''
         # create bare waveform block sequence
@@ -452,7 +440,6 @@
             self.waveform_index_to_pulseshaper_id[i] = _wav_idx
             self.core.break_realtime()
 
-<<<<<<< HEAD
     @kernel(flags={"fast-math"})
     def phaser_configure(self, carrier_freq_hz: TFloat, sideband_freq_hz: TFloat,
                          phase_ch1_offset_turns: TFloat) -> TNone:
@@ -508,8 +495,6 @@
             self.phaser_eggs.channel[0].oscillator[2].set_frequency(0.)
             self.phaser_eggs.channel[1].oscillator[2].set_frequency(0.)
             delay_mu(self.phaser_eggs.t_sample_mu)
-=======
->>>>>>> 524534b4
 
     '''
     ANALYSIS
