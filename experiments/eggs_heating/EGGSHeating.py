import numpy as np
from artiq.experiment import *

from LAX_exp.analysis import *
from LAX_exp.extensions import *
from LAX_exp.base import LAXExperiment
from LAX_exp.system.subsequences import (InitializeQubit, Readout, RescueIon,
                                         SidebandCoolContinuous, SidebandReadout)


class EGGSHeating(LAXExperiment, Experiment):
    """
    Experiment: EGGS Heating

    Cool the ions to the ground state of motion via sideband cooling,
    then apply bichromatic heating tones, and try to read out the fluorescence.
    """
    name = 'EGGS Heating'
    kernel_invariants = {
        # config-related
        'freq_sideband_readout_ftw_list', 'time_readout_mu_list', 'freq_eggs_carrier_hz_list', 'freq_eggs_secular_hz_list',
        'phase_eggs_heating_rsb_turns_list',
        'time_eggs_heating_mu', 'time_rf_servo_holdoff_mu',
        'config_eggs_heating_list', 'num_configs',
        # pulse shaping
        'time_pulse_shape_rolloff_mu', 't_max_phaser_update_rate_mu', 'time_pulse_shape_sample_mu', 'time_pulse_shape_delay_mu',
        'num_pulse_shape_samples', 'ampl_pulse_shape_frac_list', 'ampl_window_frac_list', 'ampl_pulse_shape_frac_list', 'ampl_pulse_shape_reverse_frac_list',
        # PSK
        'config_dynamical_decoupling_psk_list', 'time_psk_delay_mu', 'phaser_run',
        # subsequences
        'initialize_subsequence', 'sidebandcool_subsequence', 'sidebandreadout_subsequence', 'readout_subsequence', 'rescue_subsequence'
    }

    def build_experiment(self):
        # core arguments
        self.setattr_argument("repetitions",        NumberValue(default=40, precision=0, step=1, min=1, max=100000))
        self.setattr_argument("randomize_config",   BooleanValue(default=True))
        self.setattr_argument("sub_repetitions",    NumberValue(default=1, precision=0, step=1, min=1, max=500))

        # get subsequences
        self.initialize_subsequence =       InitializeQubit(self)
        self.sidebandcool_subsequence =     SidebandCoolContinuous(self)
        self.sidebandreadout_subsequence =  SidebandReadout(self)
        self.readout_subsequence =          Readout(self)
        self.rescue_subsequence =           RescueIon(self)

        # EGGS RF
        self.setattr_argument("freq_eggs_heating_carrier_mhz_list",         Scannable(
                                                                                default=[
                                                                                    RangeScan(84.65, 84.95, 100, randomize=False),
                                                                                    ExplicitScan([3.]),
                                                                                    ExplicitScan([83.2028, 83.2028, 83.2028, 83.2028, 83.2097]),
                                                                                    CenterScan(83.20175, 0.05, 0.0005, randomize=True),
                                                                                ],
                                                                                global_min=0.005, global_max=4800, global_step=1,
                                                                                unit="MHz", scale=1, precision=6
                                                                            ), group='EGGS_Heating.frequencies')
        self.setattr_argument("freq_eggs_heating_secular_khz_list",         Scannable(
                                                                                default=[
                                                                                    ExplicitScan([1113.81]),
                                                                                    CenterScan(777.5, 4, 0.1, randomize=True),
                                                                                    ExplicitScan([767.2, 319.2, 1582, 3182]),
                                                                                ],
                                                                                global_min=0, global_max=10000, global_step=1,
                                                                                unit="kHz", scale=1, precision=3
                                                                            ), group='EGGS_Heating.frequencies')

        # EGGS RF - waveform - timing & phase
        self.setattr_argument("time_readout_us_list",                       Scannable(
                                                                                default=[
                                                                                    ExplicitScan([127.1]),
                                                                                    RangeScan(0, 1500, 100, randomize=True),
                                                                                ],
                                                                                global_min=1, global_max=100000, global_step=1,
                                                                                unit="us", scale=1, precision=5
                                                                            ), group='EGGS_Heating.waveform.time_phase')
        self.setattr_argument("time_eggs_heating_ms",                       NumberValue(default=1.0, precision=5, step=1, min=0.000001, max=100000), group='EGGS_Heating.waveform.time_phase')
        self.setattr_argument("phase_eggs_heating_rsb_turns_list",          Scannable(
                                                                                default=[
                                                                                    ExplicitScan([0.]),
                                                                                    RangeScan(0, 1.0, 9, randomize=True),
                                                                                ],
                                                                                global_min=0.0, global_max=1.0, global_step=1,
                                                                                unit="turns", scale=1, precision=3
                                                                            ), group='EGGS_Heating.waveform.time_phase')
        self.setattr_argument("phase_eggs_heating_bsb_turns",               NumberValue(default=0., precision=3, step=0.1, min=-1.0, max=1.0), group='EGGS_Heating.waveform.time_phase')

        # EGGS RF - waveform - amplitude - general
        self.setattr_argument("enable_amplitude_calibration",               BooleanValue(default=False), group='EGGS_Heating.waveform.ampl')
        self.setattr_argument("att_eggs_heating_db",                        NumberValue(default=14., precision=1, step=0.5, min=0, max=31.5), group='EGGS_Heating.waveform.ampl')
        self.setattr_argument("ampl_eggs_heating_rsb_pct",                  NumberValue(default=38., precision=2, step=10, min=0.0, max=99), group='EGGS_Heating.waveform.ampl')
        self.setattr_argument("ampl_eggs_heating_bsb_pct",                  NumberValue(default=43., precision=2, step=10, min=0.0, max=99), group='EGGS_Heating.waveform.ampl')
        # EGGS RF - waveform - amplitude - dynamical decoupling - configuration
        self.setattr_argument("enable_dynamical_decoupling",                BooleanValue(default=True), group='EGGS_Heating.waveform.ampl')
        self.setattr_argument("ampl_eggs_dynamical_decoupling_pct",         NumberValue(default=0.4, precision=2, step=10, min=0.0, max=99), group='EGGS_Heating.waveform.ampl')

        # EGGS RF - waveform - pulse shaping
        self.setattr_argument("enable_pulse_shaping",                       BooleanValue(default=False), group='EGGS_Heating.pulse_shaping')
        self.setattr_argument("type_pulse_shape",                           EnumerationValue(['sine_squared', 'error_function'], default='sine_squared'), group='EGGS_Heating.pulse_shaping')
        self.setattr_argument("time_pulse_shape_rolloff_us",                NumberValue(default=100, precision=1, step=100, min=10, max=100000), group='EGGS_Heating.pulse_shaping')
        self.setattr_argument("freq_pulse_shape_sample_khz",                NumberValue(default=500, precision=0, step=100, min=100, max=2000), group='EGGS_Heating.pulse_shaping')

        # EGGS RF - waveform - PSK (Phase-shift Keying)
        self.setattr_argument("enable_dd_phase_shift_keying",               BooleanValue(default=True), group='EGGS_Heating.waveform.psk')
        self.setattr_argument("num_dynamical_decoupling_phase_shifts",      NumberValue(default=3, precision=0, step=10, min=1, max=100), group='EGGS_Heating.waveform.psk')

        # get relevant devices
        self.setattr_device("qubit")
        self.setattr_device('phaser_eggs')

        # tmp remove
        self.setattr_device('ttl8')
        self.setattr_device('ttl9')
        self.setattr_device('ttl10')
        # tmp remove

    def prepare_experiment(self):
        """
        Prepare experimental values.
        """
        # todo: ensure phaser amplitudes sum to less than 100%

        '''SUBSEQUENCE PARAMETERS'''
        # get readout values
        self.freq_sideband_readout_ftw_list =   self.sidebandreadout_subsequence.freq_sideband_readout_ftw_list
        self.time_readout_mu_list =             np.array([self.core.seconds_to_mu(time_us * us)
                                                          for time_us in self.time_readout_us_list])

        '''EGGS HEATING - TIMING'''
        self.time_eggs_heating_mu = self.core.seconds_to_mu(self.time_eggs_heating_ms * ms)

        # ensure eggs heating time is a multiple of the phaser sample period
        # note: 1 frame period = 4 ns/clock * 8 clock cycles * 10 words = 320ns
        # todo: move to an internal phaser function
        if self.time_eggs_heating_mu % self.phaser_eggs.t_sample_mu:
            # round eggs heating time up to the nearest multiple of phaser frame period
            t_sample_multiples =        round(self.time_eggs_heating_mu / self.phaser_eggs.t_sample_mu + 0.5)
            self.time_eggs_heating_mu = np.int64(self.phaser_eggs.t_sample_mu * t_sample_multiples)

        # add delay time after EGGS pulse to allow RF servo to re-lock
        self.time_rf_servo_holdoff_mu = self.get_parameter("time_rf_servo_holdoff_us", group="eggs",
                                                           conversion_function=us_to_mu)

        '''EGGS HEATING - PHASES'''
        # preallocate variables for phase
        self.phase_ch1_turns =          float(0)
        self.phase_phaser_turns_arr =   np.zeros((2, 3), dtype=float)


        '''EGGS HEATING - CONFIG'''
        # convert build arguments to appropriate values and format as numpy arrays
        self.freq_eggs_carrier_hz_list =            np.array(list(self.freq_eggs_heating_carrier_mhz_list)) * MHz
        self.freq_eggs_secular_hz_list =            np.array(list(self.freq_eggs_heating_secular_khz_list)) * kHz
        self.phase_eggs_heating_rsb_turns_list =    np.array(list(self.phase_eggs_heating_rsb_turns_list))

        # create config data structure with amplitude values
        self.config_eggs_heating_list = np.zeros((len(self.freq_sideband_readout_ftw_list) *
                                                  len(self.freq_eggs_carrier_hz_list) *
                                                  len(self.freq_eggs_secular_hz_list) *
                                                  len(self.phase_eggs_heating_rsb_turns_list) *
                                                  len(self.time_readout_mu_list),
                                                  8), dtype=float)
        # note: sideband readout frequencies are at the end of the
        # meshgrid to support adjacent_sidebands configuration option
        self.config_eggs_heating_list[:, [1, 2, -2, -1, 0]] =   np.stack(np.meshgrid(self.freq_eggs_carrier_hz_list,
                                                                                     self.freq_eggs_secular_hz_list,
                                                                                     self.phase_eggs_heating_rsb_turns_list,
                                                                                     self.time_readout_mu_list,
                                                                                     self.freq_sideband_readout_ftw_list),
                                                                         -1).reshape(-1, 5)
        self.config_eggs_heating_list[:, [3, 4, 5]] =           np.array([self.ampl_eggs_heating_rsb_pct,
                                                                          self.ampl_eggs_heating_bsb_pct,
                                                                          self.ampl_eggs_dynamical_decoupling_pct]) / 100.
        # if randomize_config is enabled, completely randomize the sweep configuration
        if self.randomize_config: np.random.shuffle(self.config_eggs_heating_list)

        # precalculate length of configuration list here to reduce run-time overhead
        self.num_configs = len(self.config_eggs_heating_list)


        '''EGGS HEATING - AMPLITUDE CALIBRATION'''
        # interpolate calibration dataset
        # note: we choose 1D interpolator since it ensures smoothness at each point
        from scipy.interpolate import Akima1DInterpolator
        ampl_calib_points =                                     self.get_dataset('calibration.eggs.transmission.resonance_ratio_curve_mhz')
        ampl_calib_curve =                                      Akima1DInterpolator(ampl_calib_points[:, 0], ampl_calib_points[:, 1])

        # TMP REMOVE: MAKE SURE SIDEBAND AMPLITUDES ARE SCALED CORRECTLY FOLLOWING USER INPUT SPECS
        # todo: move to a phaser internal function
        # calculate calibrated eggs sidebands amplitudes
        if self.enable_amplitude_calibration:
            for i, (_, carrier_freq_hz, secular_freq_hz, _, _, _, _, _) in enumerate(self.config_eggs_heating_list):
                # convert frequencies to absolute units in MHz
                rsb_freq_mhz, bsb_freq_mhz =                    (np.array([-secular_freq_hz, secular_freq_hz]) + carrier_freq_hz) / MHz
                # get normalized transmission through system
                transmitted_power_frac =                        ampl_calib_curve([rsb_freq_mhz, bsb_freq_mhz])
                # adjust sideband amplitudes to have equal power and normalize to ampl_eggs_heating_frac
                # TMP FIX: MAKE SURE SCALED POWER FOLLOWS SPECIFICATIONS OF RSB AND BSB PCT
                # scaled_power_pct =                                          (np.array([transmitted_power_frac[1], transmitted_power_frac[0]]) *
                #                                                              ((self.ampl_eggs_heating_pct / 100.) / (transmitted_power_frac[0] + transmitted_power_frac[1])))
                scaled_power_pct =                              (np.array([transmitted_power_frac[1], transmitted_power_frac[0]]) *
                                                                 ((self.ampl_eggs_heating_rsb_pct / 100.) / (transmitted_power_frac[0] + transmitted_power_frac[1])))
                # update configs and convert amplitude to frac
                self.config_eggs_heating_list[i, [3, 4, 5]] =   np.array([scaled_power_pct[0],
                                                                          scaled_power_pct[1],
                                                                          self.ampl_eggs_dynamical_decoupling_pct]) / 100.


        '''EGGS HEATING - EGGS RF CONFIGURATION'''
        # if dynamical decoupling is disabled, set carrier amplitude to 0.
        if not self.enable_dynamical_decoupling: self.config_eggs_heating_list[:, 5] = 0.

        # configure pulse shaping
        # note: instead of having to deal with adjusting shape, etc., will just add the pulse shaping in addition to the actual pulse
        self._prepare_pulseshape()

        # configure phase-shift keying for dynamical decoupling
        self._prepare_psk()

    def _prepare_pulseshape(self):
        """
        Calculate waveform and timings for phaser pulse shaping.
        """
        ### PULSE SHAPING - TIMING ###
        # convert build variables to units of choice
        self.time_pulse_shape_rolloff_mu =  self.core.seconds_to_mu(self.time_pulse_shape_rolloff_us * us)

        # todo: document
        self.t_max_phaser_update_rate_mu =  25 * self.phaser_eggs.t_sample_mu
        self.time_pulse_shape_sample_mu =   self.core.seconds_to_mu(1. / (self.freq_pulse_shape_sample_khz * kHz))
        # todo: add error handling and printouts if there's some sampling problem

        # ensure pulse shaping time is a multiple of the max sustained phaser update rate
        # note: without touching core analyzer, max amplitude update rate for phaser (with 3 oscillators) is (conservatively) about 1.5 MSPS (i.e. 25 sample periods))
        if self.time_pulse_shape_sample_mu % self.t_max_phaser_update_rate_mu:
            # round pulse shaping sample time up to the nearest multiple of phaser sample period
            t_sample_multiples =                    round((self.time_pulse_shape_sample_mu / self.t_max_phaser_update_rate_mu) + 0.5)
            self.time_pulse_shape_sample_mu =       np.int64(t_sample_multiples * self.t_max_phaser_update_rate_mu)

        # delay time between successive updates to the pulse envelope, accounts for 2x t_sample_mu delay from having to set 3 oscillators
        self.time_pulse_shape_delay_mu =            np.int64(self.time_pulse_shape_sample_mu - 2 * self.phaser_eggs.t_sample_mu)
        # note: calculation of the number of samples accounts for the delay from setting multiple oscillators
        self.num_pulse_shape_samples =              np.int32(self.time_pulse_shape_rolloff_mu / (self.time_pulse_shape_sample_mu))

        ### PULSE SHAPING - AMPLITUDE WINDOW ###
        # hotfix - 2024/06/21 - implement dd enable for pulse shaping
        ampl_dd_pct =                               self.ampl_eggs_dynamical_decoupling_pct
        if not self.enable_dynamical_decoupling:    ampl_dd_pct = 0.

        # create holder object for pulse amplitudes
        self.ampl_pulse_shape_frac_list = np.tile(np.array([self.ampl_eggs_heating_rsb_pct,
                                                            self.ampl_eggs_heating_bsb_pct,
                                                            ampl_dd_pct]) / 100.,
                                                  self.num_pulse_shape_samples).reshape(-1, 3)

        # calculate windowing values
        if self.type_pulse_shape == 'sine_squared':
            # calculate sine squared window
            self.ampl_window_frac_list = np.power(np.sin(
                (np.pi / (2. * self.num_pulse_shape_samples)) *
                np.linspace(1, self.num_pulse_shape_samples, self.num_pulse_shape_samples)),
                2)
        elif self.type_pulse_shape == 'error_function':
            raise Exception('Error: error function window not implemented')
        else:
            raise Exception('Error: idk, some window problem')

        # todo: add other spicy windows
        # ensure window array has correct dimensions required
        self.ampl_window_frac_list = np.array([self.ampl_window_frac_list]).transpose()

        # apply window to pulse shape
        self.ampl_pulse_shape_frac_list *=          self.ampl_window_frac_list
        self.ampl_pulse_shape_reverse_frac_list =   self.ampl_pulse_shape_frac_list[::-1]

        # create data structures to hold pulse shaping DMA sequences
        self.phaser_dma_handle_pulseshape_rise = (0, np.int64(0), np.int32(0), False)
        self.phaser_dma_handle_pulseshape_fall = (0, np.int64(0), np.int32(0), False)

    def _prepare_psk(self):
        """
        Calculate and prepare timings for PSK.
        """
        # create config holder for dynamical decoupling PSK; holds time_mu and phase in turns
        self.config_dynamical_decoupling_psk_list =         np.zeros((self.num_dynamical_decoupling_phase_shifts + 1, 2), dtype=np.int64)
        self.config_dynamical_decoupling_psk_list[1::2] =   1

        # divide total eggs heating time into PSK segments
        self.time_psk_delay_mu = np.int64(round(self.time_eggs_heating_mu / (self.num_dynamical_decoupling_phase_shifts + 1)))
        # ensure PSK interval time is a multiple of the phaser sample period
        if self.time_psk_delay_mu % self.phaser_eggs.t_sample_mu:
            # round dynamical decoupling PSK interval to the nearest multiple of phaser sample period
            t_sample_multiples =        round(self.time_psk_delay_mu / self.phaser_eggs.t_sample_mu + 0.5)
            self.time_psk_delay_mu =    np.int64(t_sample_multiples * self.phaser_eggs.t_sample_mu)

        # update dynamical decoupling config list with verified PSK time
        self.config_dynamical_decoupling_psk_list[:, 0] = self.time_psk_delay_mu
        # ensure that psk rate doesn't exceed the shaping time (t_max_phaser_update_rate_mu; about 25 * t_sample_mu)
        if self.enable_dd_phase_shift_keying and (self.time_psk_delay_mu < self.t_max_phaser_update_rate_mu):
            raise Exception("Error: num_dynamical_decoupling_phase_shifts too high; PSK update rate exceeds max sustained event rate.")

        # set appropriate phaser run method for dynamical decoupling PSK
        if self.enable_dd_phase_shift_keying:   self.phaser_run = self.phaser_run_psk
        else:                                   self.phaser_run = self.phaser_run_nopsk

    @property
    def results_shape(self):
        return (self.repetitions * self.sub_repetitions * len(self.config_eggs_heating_list),
                6)


    '''
    MAIN SEQUENCE
    '''
    @kernel(flags={"fast-math"})
    def initialize_experiment(self) -> TNone:
        # record general subsequences onto DMA
        self.initialize_subsequence.record_dma()
        self.sidebandcool_subsequence.record_dma()
        self.readout_subsequence.record_dma()
        self.core.break_realtime()

        ### PHASER INITIALIZATION ###
        self.phaser_setup()
        self.core.break_realtime()

        # set maximum attenuations for phaser outputs to prevent leakage
        at_mu(self.phaser_eggs.get_next_frame_mu())
        self.phaser_eggs.channel[0].set_att(31.5 * dB)
        delay_mu(self.phaser_eggs.t_sample_mu)
        self.phaser_eggs.channel[1].set_att(31.5 * dB)

        # reset debug triggers
        # tmp remove
        self.ttl10.off()
        delay_mu(8)
        self.ttl8.off()
        self.ttl9.off()

    @kernel(flags={"fast-math"})
    def run_main(self) -> TNone:
        self.core.break_realtime()

        # get custom sequence handles
        self.phaser_dma_handle_pulseshape_rise = self.core_dma.get_handle('_PHASER_PULSESHAPE_RISE')
        self.phaser_dma_handle_pulseshape_fall = self.core_dma.get_handle('_PHASER_PULSESHAPE_FALL')
        self.core.break_realtime()

        # used to check_termination more frequently
        _loop_iter = 0

        # set phaser attenuators
        # note: this is done here instead of during sequence
        # since attenuator setting glitches cause heating if there is no
        # high-pass to filter them
        at_mu(self.phaser_eggs.get_next_frame_mu())
        self.phaser_eggs.channel[0].set_att(self.att_eggs_heating_db * dB)
        delay_mu(self.phaser_eggs.t_sample_mu)
        self.phaser_eggs.channel[1].set_att(self.att_eggs_heating_db * dB)
        self.core.break_realtime()


        # MAIN LOOP
        for trial_num in range(self.repetitions):

            # implement sub-repetitions here to avoid initial overhead
            _subrep_iter = 0
            _config_iter = 0

            # sweep experiment configurations
            while _config_iter < self.num_configs:

                '''CONFIGURE'''
                config_vals = self.config_eggs_heating_list[_config_iter]
                # extract values from config list
                freq_readout_ftw =  np.int32(config_vals[0])
                carrier_freq_hz =   config_vals[1]
                sideband_freq_hz =  config_vals[2]
                ampl_rsb_frac =     config_vals[3]
                ampl_bsb_frac =     config_vals[4]
                ampl_dd_frac =      config_vals[5]
                phase_rsb_turns =   config_vals[6]
                time_readout_mu =   np.int64(config_vals[7])
                self.core.break_realtime()

                # configure EGGS tones and set readout frequency
                self.phaser_configure(carrier_freq_hz, sideband_freq_hz, phase_rsb_turns)
                self.core.break_realtime()
                self.qubit.set_mu(freq_readout_ftw, asf=self.sidebandreadout_subsequence.ampl_sideband_readout_asf, profile=0)
                self.core.break_realtime()

                '''STATE PREPARATION'''
                # initialize ion in S-1/2 state
                self.initialize_subsequence.run_dma()
                # sideband cool
                self.sidebandcool_subsequence.run_dma()

                '''EGGS HEATING'''
                # EGGS - START/SETUP
                # activate integrator hold
                self.ttl10.on()
                delay_mu(8)
                self.ttl8.on()
                self.ttl9.on()
                # # set phaser attenuators
                # at_mu(self.phaser_eggs.get_next_frame_mu())
                # self.phaser_eggs.channel[0].set_att(self.att_eggs_heating_db * dB)
                # delay_mu(self.phaser_eggs.t_sample_mu)
                # self.phaser_eggs.channel[1].set_att(self.att_eggs_heating_db * dB)

                # reset DUC phase to start DUC deterministically
                self.phaser_eggs.reset_duc_phase()
                self.core_dma.playback_handle(self.phaser_dma_handle_pulseshape_rise)

                # EGGS - RUN
                self.phaser_run(ampl_rsb_frac, ampl_bsb_frac, ampl_dd_frac)

                # EGGS - STOP
                self.core_dma.playback_handle(self.phaser_dma_handle_pulseshape_fall)
                self.phaser_eggs.phaser_stop()
                # deactivate integrator hold
                delay_mu(5000)
                self.ttl10.off()
                delay_mu(8)
                self.ttl8.off()
                self.ttl9.off()
                # add delay time after EGGS pulse to allow RF servo to re-lock
                delay_mu(self.time_rf_servo_holdoff_mu)

                '''READOUT'''
                self.sidebandreadout_subsequence.run_time(time_readout_mu)
                self.readout_subsequence.run_dma()
                counts = self.readout_subsequence.fetch_count()

                # update dataset
                self.update_results(
                    freq_readout_ftw,
                    counts,
                    carrier_freq_hz,
                    sideband_freq_hz,
                    phase_rsb_turns,
                    time_readout_mu
                )
                self.core.break_realtime()

                # resuscitate ion
                self.rescue_subsequence.resuscitate()

                # death detection
                self.rescue_subsequence.detect_death(counts)
                self.core.break_realtime()

                # check termination more frequently in case reps are low
                if (_loop_iter % 50) == 0:
                    self.check_termination()
                    self.core.break_realtime()
                _loop_iter += 1

                # handle sub-repetition logic
                if _config_iter % 2 == 1:
                    _subrep_iter += 1
                    if _subrep_iter < self.sub_repetitions:
                        _config_iter -= 1
                    else:
                        _subrep_iter = 0
                        _config_iter += 1
                else:
                    _config_iter += 1


            # rescue ion as needed
            self.rescue_subsequence.run(trial_num)

            # support graceful termination at the repetition level
            self.check_termination()
            self.core.break_realtime()

        '''CLEANUP'''
        self.core.break_realtime()
<<<<<<< HEAD
        self.phaser_eggs.reset_oscillators()
        self.ttl10.off()
        delay_mu(8)
        self.ttl8.off()
        self.ttl9.off()
=======
        self.ttl10.off()
>>>>>>> dd0df119


    '''
    HELPER FUNCTIONS - PHASER
    '''
    @kernel(flags={"fast-math"})
    def phaser_setup(self) -> TNone:
        """
        Set up core phaser functionality and record the pulse-shaped waveforms.
        Should be run during initialize_experiment.
        """
        # workaround: get starting phase values for pulse shaping
        carrier_freq_hz =   self.config_eggs_heating_list[0, 1]
        sideband_freq_hz =  self.config_eggs_heating_list[0, 2]
        phase_rsb_turns =   self.config_eggs_heating_list[0, 6]
        self.core.break_realtime()

        # configure EGGS tones and set readout frequency; also necessary to ensure phase delays are correctly set
        self.phaser_configure(carrier_freq_hz, sideband_freq_hz, phase_rsb_turns)

        # record phaser rising pulse shape DMA sequence
        self.core.break_realtime()
        if self.enable_pulse_shaping:
            with self.core_dma.record('_PHASER_PULSESHAPE_RISE'):
                # set amplitude values at given time
                for ampl_val_list in self.ampl_pulse_shape_frac_list:
                    self.phaser_pulseshape_point(ampl_val_list[0], ampl_val_list[1], ampl_val_list[2])
                    delay_mu(self.time_pulse_shape_delay_mu)
        else:
            with self.core_dma.record('_PHASER_PULSESHAPE_RISE'):
                pass

        # record phaser falling pulse shape DMA sequence
        self.core.break_realtime()
        if self.enable_pulse_shaping:
            with self.core_dma.record('_PHASER_PULSESHAPE_FALL'):
                # set amplitude values at given time
                for ampl_val_list in self.ampl_pulse_shape_reverse_frac_list:
                    self.phaser_pulseshape_point(ampl_val_list[0], ampl_val_list[1], ampl_val_list[2])
                    delay_mu(self.time_pulse_shape_delay_mu)
        else:
            with self.core_dma.record('_PHASER_PULSESHAPE_FALL'):
                pass

    @kernel(flags={"fast-math"})
    def phaser_configure(self, carrier_freq_hz: TFloat, sideband_freq_hz: TFloat, phase_rsb_turns: TFloat) -> TNone:
        """
        Configure the tones on phaser for EGGS.
        Puts the same RSB and BSB on both channels, and sets a third oscillator to 0 Hz in case dynamical decoupling is used.

        Arguments:
            carrier_freq_hz         (float)     : the carrier frequency (in Hz).
            sideband_freq_hz        (float)     : the sideband frequency (in Hz).
            phase_rsb_turns         (float)     : the phase for the rsb tone (in turns).
        """
        '''
        CALCULATE PHASE DELAYS
        '''
        # calculate phase delays between CH0 and CH1, accounting for the relative CH1 latency
        self.phase_ch1_turns =          (self.phaser_eggs.phase_inherent_ch1_turns +
                                         (carrier_freq_hz * self.phaser_eggs.time_latency_ch1_system_ns * ns))

        # calculate phase delays for each oscillator to account for inherent update latencies and system latencies
        # oscillator 0 (RSB)
        self.phase_phaser_turns_arr[0, 0] = phase_rsb_turns
        self.phase_phaser_turns_arr[1, 0] = phase_rsb_turns
        # oscillator 1 (BSB)
        self.phase_phaser_turns_arr[0, 1] = (sideband_freq_hz * self.phaser_eggs.t_sample_mu * ns) + self.phase_eggs_heating_bsb_turns
        self.phase_phaser_turns_arr[1, 1] = (sideband_freq_hz * self.phaser_eggs.t_sample_mu * ns) + self.phase_eggs_heating_bsb_turns
        # oscillator 2 (carrier) (note: ch1 has 0.5 turns to put carrier in dipole config)
        self.phase_phaser_turns_arr[0, 2] = 0.
        self.phase_phaser_turns_arr[1, 2] = 0.5
        self.core.break_realtime()

        '''
        SET CARRIER FREQUENCY
        '''
        # set carrier offset frequency via the DUC
        at_mu(self.phaser_eggs.get_next_frame_mu())
        self.phaser_eggs.channel[0].set_duc_frequency(carrier_freq_hz - self.phaser_eggs.freq_center_hz)
        delay_mu(self.phaser_eggs.t_frame_mu)
        self.phaser_eggs.channel[1].set_duc_frequency(carrier_freq_hz - self.phaser_eggs.freq_center_hz)
        delay_mu(self.phaser_eggs.t_frame_mu)
        # strobe updates for both channels
        self.phaser_eggs.duc_stb()

        # set DUC phase delay to compensate for inter-channel latency
        at_mu(self.phaser_eggs.get_next_frame_mu())
        self.phaser_eggs.channel[1].set_duc_phase(self.phase_ch1_turns)
        # todo: do I need to add another get_next_frame_mu?
        self.phaser_eggs.duc_stb()

        '''
        SET OSCILLATOR (i.e. sideband) FREQUENCIES
        '''
        # synchronize to frame
        at_mu(self.phaser_eggs.get_next_frame_mu())
        # set oscillator 0 (RSB)
        with parallel:
            self.phaser_eggs.channel[0].oscillator[0].set_frequency(-sideband_freq_hz)
            self.phaser_eggs.channel[1].oscillator[0].set_frequency(-sideband_freq_hz)
            delay_mu(self.phaser_eggs.t_sample_mu)
        # set oscillator 1 (BSB)
        with parallel:
            self.phaser_eggs.channel[0].oscillator[1].set_frequency(sideband_freq_hz)
            self.phaser_eggs.channel[1].oscillator[1].set_frequency(sideband_freq_hz)
            delay_mu(self.phaser_eggs.t_sample_mu)
        # set oscillator 2 (carrier)
        with parallel:
            self.phaser_eggs.channel[0].oscillator[2].set_frequency(0.)
            self.phaser_eggs.channel[1].oscillator[2].set_frequency(0.)
            delay_mu(self.phaser_eggs.t_sample_mu)

    @kernel(flags={"fast-math"})
    def phaser_pulseshape_point(self, ampl_rsb_frac: TFloat, ampl_bsb_frac: TFloat, ampl_dd_frac: TFloat) -> TNone:
        """
        Convenience function for pulse-shaping the EGGS waveform.
        Sets the same oscillator amplitudes for both channels.
        The phase used is the existing value of self.phaser_phaser_turns_arr.
        Arguments:
            ampl_rsb_frac   (float) : the red sideband amplitude (as a decimal fraction).
            ampl_bsb_frac   (float) : the blue sideband amplitude (as a decimal fraction).
            ampl_dd_frac    (float) : the dynamical decoupling amplitude (as a decimal fraction).
        """
        # set oscillator 0 (RSB)
        with parallel:
            self.phaser_eggs.channel[0].oscillator[0].set_amplitude_phase(amplitude=ampl_rsb_frac, phase=self.phase_phaser_turns_arr[0, 0], clr=0)
            self.phaser_eggs.channel[1].oscillator[0].set_amplitude_phase(amplitude=ampl_rsb_frac, phase=self.phase_phaser_turns_arr[1, 0], clr=0)
            delay_mu(self.phaser_eggs.t_sample_mu)
        # set oscillator 1 (BSB)
        with parallel:
            self.phaser_eggs.channel[0].oscillator[1].set_amplitude_phase(amplitude=ampl_bsb_frac, phase=self.phase_phaser_turns_arr[0, 1], clr=0)
            self.phaser_eggs.channel[1].oscillator[1].set_amplitude_phase(amplitude=ampl_bsb_frac, phase=self.phase_phaser_turns_arr[1, 1], clr=0)
            delay_mu(self.phaser_eggs.t_sample_mu)
        # set oscillator 2 (carrier)
        with parallel:
            self.phaser_eggs.channel[0].oscillator[2].set_amplitude_phase(amplitude=ampl_dd_frac, phase=self.phase_phaser_turns_arr[0, 2], clr=0)
            self.phaser_eggs.channel[1].oscillator[2].set_amplitude_phase(amplitude=ampl_dd_frac, phase=self.phase_phaser_turns_arr[1, 2], clr=0)


    '''
    HELPER FUNCTIONS - PSK
    '''
    @kernel(flags={"fast-math"})
    def phaser_run_nopsk(self, ampl_rsb_frac: TFloat, ampl_bsb_frac: TFloat, ampl_dd_frac: TFloat) -> TNone:
        """
        Activate phaser channel outputs for EGGS heating.
        Sets the same oscillator amplitudes for both channels.
        Arguments:
            ampl_rsb_frac   (float) : the red sideband amplitude (as a decimal fraction).
            ampl_bsb_frac   (float) : the blue sideband amplitude (as a decimal fraction).
            ampl_dd_frac    (float) : the dynamical decoupling amplitude (as a decimal fraction).
        """
        # set oscillator 0 (RSB)
        with parallel:
            self.phaser_eggs.channel[0].oscillator[0].set_amplitude_phase(amplitude=ampl_rsb_frac, phase=self.phase_phaser_turns_arr[0, 0], clr=0)
            self.phaser_eggs.channel[1].oscillator[0].set_amplitude_phase(amplitude=ampl_rsb_frac, phase=self.phase_phaser_turns_arr[1, 0], clr=0)
            delay_mu(self.phaser_eggs.t_sample_mu)
        # set oscillator 1 (BSB)
        with parallel:
            self.phaser_eggs.channel[0].oscillator[1].set_amplitude_phase(amplitude=ampl_bsb_frac, phase=self.phase_phaser_turns_arr[0, 1], clr=0)
            self.phaser_eggs.channel[1].oscillator[1].set_amplitude_phase(amplitude=ampl_bsb_frac, phase=self.phase_phaser_turns_arr[1, 1], clr=0)
            delay_mu(self.phaser_eggs.t_sample_mu)
        # set oscillator 2 (carrier)
        with parallel:
            self.phaser_eggs.channel[0].oscillator[2].set_amplitude_phase(amplitude=ampl_dd_frac, phase=self.phase_phaser_turns_arr[0, 2], clr=0)
            self.phaser_eggs.channel[1].oscillator[2].set_amplitude_phase(amplitude=ampl_dd_frac, phase=self.phase_phaser_turns_arr[1, 2], clr=0)

        # main eggs pulse
        delay_mu(self.time_eggs_heating_mu)

    @kernel(flags={"fast-math"})
    def phaser_run_psk(self, ampl_rsb_frac: TFloat, ampl_bsb_frac: TFloat, ampl_dd_frac: TFloat) -> TNone:
        """
        Activate phaser channel outputs for EGGS heating.
        Sets the same RSB, BSB, and dynamical decoupling amplitudes for both channels.
        Arguments:
            ampl_rsb_frac   (float) : the red sideband amplitude (as a decimal fraction).
            ampl_bsb_frac   (float) : the blue sideband amplitude (as a decimal fraction).
            ampl_dd_frac    (float) : the dynamical decoupling amplitude (as a decimal fraction).
        """
        # set oscillator 0 (RSB)
        with parallel:
            self.phaser_eggs.channel[0].oscillator[0].set_amplitude_phase(amplitude=ampl_rsb_frac, phase=self.phase_phaser_turns_arr[0, 0], clr=0)
            self.phaser_eggs.channel[1].oscillator[0].set_amplitude_phase(amplitude=ampl_rsb_frac, phase=self.phase_phaser_turns_arr[1, 0], clr=0)
            delay_mu(self.phaser_eggs.t_sample_mu)
        # set oscillator 1 (BSB)
        with parallel:
            self.phaser_eggs.channel[0].oscillator[1].set_amplitude_phase(amplitude=ampl_bsb_frac, phase=self.phase_phaser_turns_arr[0, 1], clr=0)
            self.phaser_eggs.channel[1].oscillator[1].set_amplitude_phase(amplitude=ampl_bsb_frac, phase=self.phase_phaser_turns_arr[1, 1], clr=0)
            delay_mu(self.phaser_eggs.t_sample_mu)
        # set oscillator 2 (carrier)
        with parallel:
            self.phaser_eggs.channel[0].oscillator[2].set_amplitude_phase(amplitude=ampl_dd_frac, phase=self.phase_phaser_turns_arr[0, 2], clr=0)
            self.phaser_eggs.channel[1].oscillator[2].set_amplitude_phase(amplitude=ampl_dd_frac, phase=self.phase_phaser_turns_arr[1, 2], clr=0)

        # first PSK delay period
        delay_mu(self.config_dynamical_decoupling_psk_list[0][0])

        # conduct PSK on carrier
        for dd_config_vals in self.config_dynamical_decoupling_psk_list[1:]:
            # set oscillator 2 (carrier) with phase shift
            with parallel:
                self.phaser_eggs.channel[0].oscillator[2].set_amplitude_phase(amplitude=ampl_dd_frac,
                                                                              phase=self.phase_phaser_turns_arr[0, 2] + (dd_config_vals[1] * 0.5),
                                                                              clr=0)
                self.phaser_eggs.channel[1].oscillator[2].set_amplitude_phase(amplitude=ampl_dd_frac,
                                                                              phase=self.phase_phaser_turns_arr[1, 2] + (dd_config_vals[1] * 0.5),
                                                                              clr=0)
                delay_mu(dd_config_vals[0])


    '''
    ANALYSIS
    '''
    def analyze(self):
        # should be backward-compatible with experiment which had no sub-repetitions
        try:
            sub_reps = self.sub_repetitions
        except Exception as e:
            sub_reps = 1

        # handle errors from data processing
        try:
            # print results
            print("\tResults - EGGS Heating:")
            # convert dataset to array
            dataset = np.array(self.results)

            ## determine scan type
            # carrier sweep
            if len(np.unique(dataset[:, 2])) > 1:       sorting_col_num = 2
            # secular frequency
            elif len(np.unique(dataset[:, 3])) > 1:     sorting_col_num = 3
            else:                                       sorting_col_num = 0

            ## convert results to sideband ratio
            ratios, ave_rsb, ave_bsb, std_rsb, std_bsb, scanning_freq_MHz = extract_ratios(dataset, sorting_col_num, 1, 0,
                                                                                           self.repetitions, sub_reps)
            phonons = convert_ratios_to_coherent_phonons(ratios)

            ## process secular frequency sweep
            if sorting_col_num == 3:
                fit_params_secular, fit_err_secular, _ = fitSincGeneric(scanning_freq_MHz, phonons)
                phonon_n = fit_params_secular[0]
                # todo: implement
                phonon_err = 0

                # save results to hdf5 as a dataset
                self.set_dataset('fit_params_secular',  fit_params_secular)
                self.set_dataset('fit_err_secular',     fit_err_secular)
                # save results to dataset manager for dynamic experiments
                res_dj = [[phonon_n, phonon_err], [fit_params_secular, fit_err_secular]]
                self.set_dataset('temp.eggsheating.results', res_dj, broadcast=True, persist=False, archive=False)
                self.set_dataset('temp.eggsheating.rid', self.scheduler.rid, broadcast=True, persist=False, archive=False)
                # print results to log
                print("\t\tSecular: {:.4f} +/- {:.5f} kHz".format(fit_params_secular[1] * 1e3, fit_err_secular[1] * 1e3))

            ## process sideband readout sweep
            else:
                rsb_freqs_MHz, bsb_freqs_MHz, _ =       extract_sidebands_freqs(scanning_freq_MHz)
                fit_params_rsb, fit_err_rsb, fit_rsb =  fitSincGeneric(rsb_freqs_MHz, ave_rsb)
                fit_params_bsb, fit_err_bsb, fit_bsb =  fitSincGeneric(bsb_freqs_MHz, ave_bsb)
                phonon_n = fit_params_rsb[0] / (fit_params_bsb[0] - fit_params_rsb[0])
                # todo: implement
                phonon_err = 0

                # save results to hdf5 as a dataset
                self.set_dataset('fit_params_rsb',  fit_params_rsb)
                self.set_dataset('fit_params_bsb',  fit_params_bsb)
                self.set_dataset('fit_err_rsb',     fit_err_rsb)
                self.set_dataset('fit_err_bsb',     fit_err_bsb)
                # save results to dataset manager for dynamic experiments
                res_dj = [[phonon_n, phonon_err], [fit_params_rsb, fit_err_rsb], [fit_params_bsb, fit_err_bsb]]
                self.set_dataset('temp.eggsheating.results', res_dj, broadcast=True, persist=False, archive=False)
                self.set_dataset('temp.eggsheating.rid', self.scheduler.rid, broadcast=True, persist=False, archive=False)
                # print results to log
                print("\t\tRSB: {:.4f} +/- {:.5f}".format(float(fit_params_rsb[1]) / 2., float(fit_err_rsb[1]) / 2.))
                print("\t\tBSB: {:.4f} +/- {:.5f}".format(float(fit_params_bsb[1]) / 2., float(fit_err_bsb[1]) / 2.))

        except Exception as e:
            print("Warning: unable to process data.")
            print(repr(e))
<|MERGE_RESOLUTION|>--- conflicted
+++ resolved
@@ -330,12 +330,10 @@
         delay_mu(self.phaser_eggs.t_sample_mu)
         self.phaser_eggs.channel[1].set_att(31.5 * dB)
 
-        # reset debug triggers
-        # tmp remove
-        self.ttl10.off()
-        delay_mu(8)
+        # reset amp TTLs and servo int hold
         self.ttl8.off()
         self.ttl9.off()
+        self.ttl10.off()
 
     @kernel(flags={"fast-math"})
     def run_main(self) -> TNone:
@@ -421,7 +419,6 @@
                 # deactivate integrator hold
                 delay_mu(5000)
                 self.ttl10.off()
-                delay_mu(8)
                 self.ttl8.off()
                 self.ttl9.off()
                 # add delay time after EGGS pulse to allow RF servo to re-lock
@@ -475,17 +472,13 @@
             self.check_termination()
             self.core.break_realtime()
 
+
         '''CLEANUP'''
         self.core.break_realtime()
-<<<<<<< HEAD
         self.phaser_eggs.reset_oscillators()
         self.ttl10.off()
-        delay_mu(8)
         self.ttl8.off()
         self.ttl9.off()
-=======
-        self.ttl10.off()
->>>>>>> dd0df119
 
 
     '''
