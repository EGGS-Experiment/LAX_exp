--- conflicted
+++ resolved
@@ -155,13 +155,7 @@
             self.core_dma.playback_handle(handle_readout_red)
 
             # record data
-<<<<<<< HEAD
-            with parallel:
-                self.update_dataset(self.pmt_counter.fetch_count())
-                self.core.break_realtime()
-=======
             self.update_dataset("sideband_cooling", [counts_blue, self.pmt_counter.fetch_count()])
->>>>>>> 1a1619f6
 
             # wait for ion to reheat
             delay_mu(self.time_repetition_delay_mu)
@@ -223,13 +217,8 @@
         # readout sequence - red
         with self.core_dma.record(_DMA_HANDLE_READOUT_RED):
             with sequential:
-<<<<<<< HEAD
-                # set readout waveform
-                self.dds_pump.set_mu(self.freq_pump_readout_ftw, asf=self.ampl_pump_asf)
-=======
                 # set readout waveform - red
                 self.dds_pump.set_mu(self.freq_pump_readout_red_ftw, asf=self.ampl_pump_asf)
->>>>>>> 1a1619f6
 
                 # readout pulse
                 self.dds_board.cfg_switches(0b0110)
@@ -251,11 +240,7 @@
 
         # set AOM DDS waveforms
         self.dds_probe.set_att_mu(self.att_probe_mu)
-<<<<<<< HEAD
         self.dds_probe.set_mu(self.freq_probe_redist_ftw, asf=self.ampl_probe_redist_asf)
-=======
-        self.dds_probe.set_mu(self.freq_probe_redist_ftw, asf=self.ampl_probe_redist_pct)
->>>>>>> 1a1619f6
         self.core.break_realtime()
 
         self.dds_pump.set_att_mu(self.att_pump_mu)
