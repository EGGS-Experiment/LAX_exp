--- conflicted
+++ resolved
@@ -6,11 +6,7 @@
 class LaserScan(EnvExperiment):
     """
     729nm Laser Scan
-<<<<<<< HEAD
-    Gets 729nm Spectrum
-=======
     Gets the number of counts as a function of frequency for a fixed time.
->>>>>>> 24925ba8
     """
 
     #kernel_invariants = {}
