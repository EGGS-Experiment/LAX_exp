import numpy as np
from artiq.experiment import *

from LAX_exp.analysis import *
from LAX_exp.extensions import *
from LAX_exp.base import LAXExperiment
<<<<<<< HEAD
from LAX_exp.system.subsequences import InitializeQubit, RabiFlop, Readout, RescueIon
from sipyco import pyon
=======
from LAX_exp.system.subsequences import InitializeQubit, RabiFlop, QubitPulseShape, Readout, RescueIon
>>>>>>> 524534b4


class LaserScan(LAXExperiment, Experiment):
    """
    Experiment: Laser Scan

    Does a 729nm laser scan; resets the ion(s) every shot.
    Supports sine-squared pulse shaping.
    """
    name = 'Laser Scan'
    kernel_invariants = {
        'freq_qubit_scan_ftw', 'ampl_qubit_asf', 'att_qubit_mu', 'time_qubit_mu',
        'initialize_subsequence', 'rabiflop_subsequence', 'readout_subsequence', 'rescue_subsequence',
        'pulseshape_subsequence',
        'time_linetrig_holdoff_mu_list',
        'config_experiment_list'
    }

    def build_experiment(self):
        # core arguments
<<<<<<< HEAD
        self.setattr_argument("repetitions", NumberValue(default=25, precision=0, step=1, min=1, max=100000))

        # linetrigger
        self.setattr_argument("enable_linetrigger", BooleanValue(default=False), group='linetrigger')
        self.setattr_argument("time_linetrig_holdoff_ms_list", Scannable(
            default=[
                ExplicitScan([0.1]),
                RangeScan(1, 3, 3, randomize=True),
            ],
            global_min=0.01, global_max=1000, global_step=1,
            unit="ms", scale=1, precision=3
        ), group='linetrigger')

        # scan parameters
        self.setattr_argument("freq_qubit_scan_mhz", Scannable(
            default=[
                CenterScan(101.3548, 0.01, 0.0001, randomize=True),
                ExplicitScan([101.4459]),
                RangeScan(1, 50, 200, randomize=True),
            ],
            global_min=60, global_max=200, global_step=0.01,
            unit="MHz", scale=1, precision=6
        ), group=self.name)
        self.setattr_argument("time_qubit_us", NumberValue(default=3500, precision=3, step=500, min=1, max=10000000),
                              group=self.name)
        self.setattr_argument("ampl_qubit_pct", NumberValue(default=50, precision=3, step=5, min=1, max=50),
                              group=self.name)
        self.setattr_argument("att_qubit_db", NumberValue(default=31.5, precision=1, step=0.5, min=8, max=31.5),
                              group=self.name)
=======
        self.setattr_argument("repetitions", NumberValue(default=20, precision=0, step=1, min=1, max=100000))

        # linetrigger
        self.setattr_argument("enable_linetrigger",     BooleanValue(default=True), group='linetrigger')
        self.setattr_argument("time_linetrig_holdoff_ms_list",   Scannable(
                                                                default=[
                                                                    ExplicitScan([0.1]),
                                                                    RangeScan(1, 3, 3, randomize=True),
                                                                ],
                                                                global_min=0.01, global_max=1000, global_step=1,
                                                                unit="ms", scale=1, precision=3
                                                            ), group='linetrigger')

        # scan parameters
        self.setattr_argument("freq_qubit_scan_mhz",    Scannable(
                                                            default=[
                                                                CenterScan(101.3318, 0.01, 0.0001, randomize=True),
                                                                ExplicitScan([101.3318]),
                                                                RangeScan(1, 50, 200, randomize=True),
                                                            ],
                                                            global_min=60, global_max=200, global_step=0.01,
                                                            unit="MHz", scale=1, precision=6
                                                        ), group=self.name)
        self.setattr_argument("time_qubit_us",  NumberValue(default=3500, precision=5, step=500, min=1, max=10000000), group=self.name)
        self.setattr_argument("ampl_qubit_pct", NumberValue(default=20, precision=3, step=5, min=0.01, max=50), group=self.name)
        self.setattr_argument("att_qubit_db",   NumberValue(default=31.5, precision=1, step=0.5, min=8, max=31.5), group=self.name)
        self.setattr_argument("enable_pulseshaping", BooleanValue(default=True), group=self.name)
>>>>>>> 524534b4

        # relevant devices
        self.setattr_device('qubit')
        self.setattr_device('trigger_line')
        self.setattr_device('ccb')

        # tmp remove
        self.setattr_device('pump')
        self.setattr_device('repump_cooling')
        self.setattr_device('repump_qubit')
        # tmp remove

        # subsequences
<<<<<<< HEAD
        self.initialize_subsequence = InitializeQubit(self)
        self.rabiflop_subsequence = RabiFlop(self, time_rabiflop_us=self.time_qubit_us)
        self.readout_subsequence = Readout(self)
        self.rescue_subsequence = RescueIon(self)
=======
        self.initialize_subsequence =   InitializeQubit(self)
        self.rabiflop_subsequence =     RabiFlop(self, time_rabiflop_us=self.time_qubit_us)
        self.pulseshape_subsequence =   QubitPulseShape(self, ram_profile=0, ampl_max_pct=self.ampl_qubit_pct,
                                                        num_samples=1000)
        self.readout_subsequence =      Readout(self)
        self.rescue_subsequence =       RescueIon(self)
>>>>>>> 524534b4

    def prepare_experiment(self):
        """
        Prepare & precompute experimental values.
        """
        '''
        CONVERT VALUES TO MACHINE UNITS
        '''
        # laser parameters
        self.freq_qubit_scan_ftw = np.array([hz_to_ftw(freq_mhz * MHz) for freq_mhz in self.freq_qubit_scan_mhz])
        self.ampl_qubit_asf = self.qubit.amplitude_to_asf(self.ampl_qubit_pct / 100.)
        self.att_qubit_mu = att_to_mu(self.att_qubit_db * dB)

        # timing
        self.time_qubit_mu = self.core.seconds_to_mu(self.time_qubit_us * us)

        '''
        CONFIGURE LINETRIGGERING
        '''
        if self.enable_linetrigger:
            self.time_linetrig_holdoff_mu_list = np.array([self.core.seconds_to_mu(time_ms * ms)
                                                           for time_ms in self.time_linetrig_holdoff_ms_list])
        else:
            self.time_linetrig_holdoff_mu_list = np.array([0])

        '''
        CREATE EXPERIMENT CONFIG
        '''
        # create an array of values for the experiment to sweep
        # (i.e. heating time & readout FTW)
<<<<<<< HEAD
        self.config_laserscan_list = np.stack(np.meshgrid(self.freq_qubit_scan_ftw,
                                                          self.time_linetrig_holdoff_mu_list),
                                              -1).reshape(-1, 2)
        self.config_laserscan_list = np.array(self.config_laserscan_list, dtype=np.int64)
        np.random.shuffle(self.config_laserscan_list)
=======
        self.config_experiment_list = np.stack(np.meshgrid(self.freq_qubit_scan_ftw,
                                                           self.time_linetrig_holdoff_mu_list),
                                               -1).reshape(-1, 2)
        self.config_experiment_list = np.array(self.config_experiment_list, dtype=np.int64)
        np.random.shuffle(self.config_experiment_list)
>>>>>>> 524534b4

    @property
    def results_shape(self):
        return (self.repetitions * len(self.config_experiment_list),
                3)

    # MAIN SEQUENCE
    @kernel(flags={"fast-math"})
    def initialize_experiment(self) -> TNone:
        self.core.break_realtime()

        # ensure DMA sequences use profile 0
        self.qubit.set_profile(0)
        # reduce attenuation/power of qubit beam to resolve lines
        self.qubit.set_att_mu(self.att_qubit_mu)
        self.core.break_realtime()

        # record subsequences onto DMA
        self.initialize_subsequence.record_dma()
        self.readout_subsequence.record_dma()
        self.core.break_realtime()

        # set up qubit pulse
        if self.enable_pulseshaping:
            self.pulseshape_subsequence.configure(self.time_qubit_mu)
            self.core.break_realtime()

    @kernel(flags={"fast-math"})
    def run_main(self) -> TNone:
        self.core.break_realtime()

        for trial_num in range(self.repetitions):
            self.core.break_realtime()

            # sweep exp config
<<<<<<< HEAD
            for config_vals in self.config_laserscan_list:
=======
            for config_vals in self.config_experiment_list:

>>>>>>> 524534b4
                # tmp remove
                # turn on rescue beams while waiting
                self.core.break_realtime()
                self.pump.rescue()
                self.repump_cooling.on()
                self.repump_qubit.on()
                self.pump.on()
                # tmp remove

                # extract values from config list
                freq_ftw = np.int32(config_vals[0])
                time_holdoff_mu = config_vals[1]
                self.core.break_realtime()

                # set frequency
                if self.enable_pulseshaping:
                    self.qubit.set_ftw(freq_ftw)
                else:
                    self.qubit.set_mu(freq_ftw, asf=self.ampl_qubit_asf, profile=0)
                self.core.break_realtime()

                # wait for linetrigger
                if self.enable_linetrigger:
                    self.trigger_line.trigger(self.trigger_line.time_timeout_mu, time_holdoff_mu)

                # initialize ion in S-1/2 state
                self.initialize_subsequence.run_dma()

                # rabi flop & read out
                if self.enable_pulseshaping:
                    self.pulseshape_subsequence.run()
                else:
                    self.rabiflop_subsequence.run()
                self.readout_subsequence.run_dma()

                # update dataset
                self.update_results(freq_ftw, self.readout_subsequence.fetch_count(), time_holdoff_mu)
                self.core.break_realtime()

                # resuscitate ion
                self.rescue_subsequence.resuscitate()

            # rescue ion as needed
            self.rescue_subsequence.run(trial_num)

            # support graceful termination
            self.check_termination()
            self.core.break_realtime()

    # ANALYSIS
    def analyze_experiment(self):
        """
        Fit data and guess potential spectral peaks.
        """
        peak_vals, results_tmp = process_laser_scan_results(self.results, self.time_qubit_us)

        # save results to hdf5 as a dataset
        self.set_dataset('spectrum_peaks', peak_vals)
        # save results to dataset manager for dynamic experiments
        self.set_dataset('temp.laserscan.results', peak_vals, broadcast=True, persist=False, archive=False)
        self.set_dataset('temp.laserscan.rid', self.scheduler.rid, broadcast=True)

        # print peaks to log for user convenience
        # ensure we don't have too many peaks before printing to log
        if len(peak_vals) < 5:
            print("\tPeaks - Laser Scan:")
            for peak_freq, peak_prob in peak_vals:
                print("\t\t{:.4f} MHz:\t{:.2f}".format(peak_freq, peak_prob))
        else:
            print("\tWarning: too many peaks detected.")

        # get results
        results_plotting = np.array(results_tmp)
        results_plotting_x, results_plotting_y = results_plotting.transpose()

        # format dictionary for applet plotting
        plotting_results = {'x': results_plotting_x,
                            'y': results_plotting_y,
                            'subplot_titles': f'Laser Scan',
                            'subplot_x_labels': 'AOM. Freq (MHz)',
                            'subplot_y_labels': 'D State Population',
                            'rid': self.scheduler.rid,
                            }


        self.set_dataset('temp.plotting.results_laserscan', pyon.encode(plotting_results), broadcast=True)

        # create applet
        self.ccb.issue("create_applet", f"Laser Scan",
                       '$python -m LAX_exp.applets.plot_matplotlib temp.plotting.results_laserscan'
                       ' --num-subplots 1',
                       group="plotting.diagnostics")

        return results_tmp<|MERGE_RESOLUTION|>--- conflicted
+++ resolved
@@ -4,12 +4,8 @@
 from LAX_exp.analysis import *
 from LAX_exp.extensions import *
 from LAX_exp.base import LAXExperiment
-<<<<<<< HEAD
-from LAX_exp.system.subsequences import InitializeQubit, RabiFlop, Readout, RescueIon
+from LAX_exp.system.subsequences import InitializeQubit, RabiFlop, QubitPulseShape, Readout, RescueIon
 from sipyco import pyon
-=======
-from LAX_exp.system.subsequences import InitializeQubit, RabiFlop, QubitPulseShape, Readout, RescueIon
->>>>>>> 524534b4
 
 
 class LaserScan(LAXExperiment, Experiment):
@@ -30,7 +26,6 @@
 
     def build_experiment(self):
         # core arguments
-<<<<<<< HEAD
         self.setattr_argument("repetitions", NumberValue(default=25, precision=0, step=1, min=1, max=100000))
 
         # linetrigger
@@ -60,7 +55,7 @@
                               group=self.name)
         self.setattr_argument("att_qubit_db", NumberValue(default=31.5, precision=1, step=0.5, min=8, max=31.5),
                               group=self.name)
-=======
+
         self.setattr_argument("repetitions", NumberValue(default=20, precision=0, step=1, min=1, max=100000))
 
         # linetrigger
@@ -88,7 +83,7 @@
         self.setattr_argument("ampl_qubit_pct", NumberValue(default=20, precision=3, step=5, min=0.01, max=50), group=self.name)
         self.setattr_argument("att_qubit_db",   NumberValue(default=31.5, precision=1, step=0.5, min=8, max=31.5), group=self.name)
         self.setattr_argument("enable_pulseshaping", BooleanValue(default=True), group=self.name)
->>>>>>> 524534b4
+
 
         # relevant devices
         self.setattr_device('qubit')
@@ -102,19 +97,12 @@
         # tmp remove
 
         # subsequences
-<<<<<<< HEAD
-        self.initialize_subsequence = InitializeQubit(self)
-        self.rabiflop_subsequence = RabiFlop(self, time_rabiflop_us=self.time_qubit_us)
-        self.readout_subsequence = Readout(self)
-        self.rescue_subsequence = RescueIon(self)
-=======
         self.initialize_subsequence =   InitializeQubit(self)
         self.rabiflop_subsequence =     RabiFlop(self, time_rabiflop_us=self.time_qubit_us)
         self.pulseshape_subsequence =   QubitPulseShape(self, ram_profile=0, ampl_max_pct=self.ampl_qubit_pct,
                                                         num_samples=1000)
         self.readout_subsequence =      Readout(self)
         self.rescue_subsequence =       RescueIon(self)
->>>>>>> 524534b4
 
     def prepare_experiment(self):
         """
@@ -145,19 +133,12 @@
         '''
         # create an array of values for the experiment to sweep
         # (i.e. heating time & readout FTW)
-<<<<<<< HEAD
-        self.config_laserscan_list = np.stack(np.meshgrid(self.freq_qubit_scan_ftw,
-                                                          self.time_linetrig_holdoff_mu_list),
-                                              -1).reshape(-1, 2)
-        self.config_laserscan_list = np.array(self.config_laserscan_list, dtype=np.int64)
-        np.random.shuffle(self.config_laserscan_list)
-=======
         self.config_experiment_list = np.stack(np.meshgrid(self.freq_qubit_scan_ftw,
                                                            self.time_linetrig_holdoff_mu_list),
                                                -1).reshape(-1, 2)
         self.config_experiment_list = np.array(self.config_experiment_list, dtype=np.int64)
         np.random.shuffle(self.config_experiment_list)
->>>>>>> 524534b4
+
 
     @property
     def results_shape(self):
@@ -193,12 +174,8 @@
             self.core.break_realtime()
 
             # sweep exp config
-<<<<<<< HEAD
-            for config_vals in self.config_laserscan_list:
-=======
             for config_vals in self.config_experiment_list:
 
->>>>>>> 524534b4
                 # tmp remove
                 # turn on rescue beams while waiting
                 self.core.break_realtime()
