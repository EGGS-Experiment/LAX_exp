import numpy as np
from artiq.experiment import *

from LAX_exp.analysis import *
from LAX_exp.extensions import *
from LAX_exp.base import LAXExperiment
from LAX_exp.system.subsequences import InitializeQubit, RabiFlop, Readout, RescueIon
from LAX_exp.system.subsequences import NoOperation, SidebandCoolContinuous, SidebandCoolPulsed
from sipyco import pyon


class RabiFlopping(LAXExperiment, Experiment):
    """
    Experiment: Rabi Flopping
    Measures ion fluorescence vs 729nm pulse time and frequency.
    """
    name = 'Rabi Flopping'
    kernel_invariants = {
        'freq_rabiflop_ftw', 'att_readout_mu', 'time_rabiflop_mu_list',
        'initialize_subsequence', 'doppler_subsequence', 'sidebandcool_pulsed_subsequence',
        'sidebandcool_continuous_subsequence', 'readout_subsequence', 'rescue_subsequence'
    }

    def build_experiment(self):
        # core arguments
        self.setattr_argument("repetitions", NumberValue(default=30, precision=0, step=1, min=1, max=10000))

        # rabi flopping arguments
        self.setattr_argument("cooling_type",           EnumerationValue(["Doppler", "SBC - Continuous", "SBC - Pulsed"], default="Doppler"))
        self.setattr_argument("time_rabi_us_list",      Scannable(
                                                            default=[
                                                                ExplicitScan([6.05]),
                                                                RangeScan(1, 50, 200, randomize=True),
                                                                CenterScan(3.05, 5., 0.1, randomize=True),
                                                            ],
                                                            global_min=1, global_max=100000, global_step=1,
                                                            unit="us", scale=1, precision=5
                                                        ), group=self.name)
        self.setattr_argument("freq_rabiflop_mhz",      NumberValue(default=102.1020, precision=6, step=1, min=50., max=400.), group=self.name)
        self.setattr_argument("att_readout_db",         NumberValue(default=8, precision=1, step=0.5, min=8, max=31.5), group=self.name)
        self.setattr_argument("equalize_delays",        BooleanValue(default=True), group=self.name)

        # get devices
        self.setattr_device('qubit')
        self.setattr_device('ccb')

        # prepare sequences
        self.initialize_subsequence = InitializeQubit(self)
        self.doppler_subsequence = NoOperation(self)
        self.sidebandcool_pulsed_subsequence = SidebandCoolPulsed(self)
        self.sidebandcool_continuous_subsequence = SidebandCoolContinuous(self)
        self.readout_subsequence = Readout(self)
        self.rescue_subsequence = RescueIon(self)

    def prepare_experiment(self):
        # choose correct cooling subsequence
        if self.cooling_type == "Doppler":
            self.cooling_subsequence = self.doppler_subsequence
        elif self.cooling_type == "SBC - Continuous":
            self.cooling_subsequence = self.sidebandcool_continuous_subsequence
        elif self.cooling_type == "SBC - Pulsed":
            self.cooling_subsequence = self.sidebandcool_pulsed_subsequence

        # convert input arguments to machine units
        self.freq_rabiflop_ftw = hz_to_ftw(self.freq_rabiflop_mhz * MHz)
        self.att_readout_mu = att_to_mu(self.att_readout_db * dB)

        # convert time to machine units
        max_time_us = np.max(list(self.time_rabi_us_list))
        # create timing list such that all shots have same length
        self.time_rabiflop_mu_list = np.array([
            [self.core.seconds_to_mu((max_time_us - time_us) * us), self.core.seconds_to_mu(time_us * us)]
            for time_us in self.time_rabi_us_list
        ])
        # turn off delay equalization based on input
        if not self.equalize_delays: self.time_rabiflop_mu_list[:, 0] = np.int64(8)

    @property
    def results_shape(self):
        return (self.repetitions * len(self.time_rabiflop_mu_list),
                2)

    # MAIN SEQUENCE
    @kernel(flags={"fast-math"})
    def initialize_experiment(self) -> TNone:
        self.core.break_realtime()

        # record subsequences onto DMA
        self.initialize_subsequence.record_dma()
        self.cooling_subsequence.record_dma()
        self.readout_subsequence.record_dma()

        # set qubit readout waveform
        self.qubit.set_mu(self.freq_rabiflop_ftw, asf=self.qubit.ampl_qubit_asf, profile=0)

    @kernel(flags={"fast-math"})
    def run_main(self) -> TNone:
        self.core.break_realtime()
        for trial_num in range(self.repetitions):

            # sweep rabi flopping times
            for time_rabi_pair_mu in self.time_rabiflop_mu_list:
                self.core.break_realtime()

                # initialize ion in S-1/2 state & sideband cool
                self.initialize_subsequence.run_dma()
                self.cooling_subsequence.run_dma()

                # prepare qubit beam for readout
                self.qubit.set_profile(0)
                self.qubit.set_att_mu(self.att_readout_mu)

                # add delay to ensure each shot takes same time
                delay_mu(time_rabi_pair_mu[0])

                # rabi flop
                self.qubit.on()
                delay_mu(time_rabi_pair_mu[1])
                self.qubit.off()

                # do readout
                self.readout_subsequence.run_dma()

                # update dataset
                self.update_results(time_rabi_pair_mu[1], self.readout_subsequence.fetch_count())
                self.core.break_realtime()

                # resuscitate ion
                self.rescue_subsequence.resuscitate()

            # rescue ion as needed
            self.rescue_subsequence.run(trial_num)

            # support graceful termination
            self.check_termination()
            self.core.break_realtime()

    # ANALYSIS
    def analyze_experiment(self):
        """
        Fit rabi flopping data with an exponentially damped sine curve
        """

        # get results
        results_tmp = np.array(self.results)
        probability_vals = np.zeros(len(results_tmp))
        counts_arr = np.array(results_tmp[:, 1])
        # convert x-axis (time) from machine units to seconds
        results_tmp[:, 0] = np.array([self.core.mu_to_seconds(time_mu) for time_mu in results_tmp[:, 0]])

        # calculate fluorescence detection threshold
        threshold_list = findThresholdScikit(results_tmp[:, 1])
        for threshold_val in threshold_list:
            probability_vals[np.where(counts_arr > threshold_val)] += 1.
        # normalize probabilities and convert from D-state probability to S-state probability
        results_tmp[:, 1] = 1. - probability_vals / len(threshold_list)
        # process dataset into x, y, with y being averaged probability
        results_tmp = groupBy(results_tmp, column_num=0, reduce_func=np.mean)
        results_tmp = np.array([list(results_tmp.keys()), list(results_tmp.values())]).transpose()

        # fit rabi flopping using damped harmonic oscillator
        results_plotting_x, results_plotting_y = np.array(results_tmp).transpose()
        fit_x = np.linspace(np.min(results_plotting_x), np.max(results_plotting_x), 1000)
        try:
            # fit rabi flopping data
            fitter = fitDampedOscillator()
            fit_params, fit_err = fitter.fit(results_tmp)
            fit_y = fitter.fit_func(fit_x, *fit_params)
            # todo: use fit parameters to attempt to fit roos eqn(A.5)
            # todo: note: we fit using roos' eqn(A.5) instead of eqn(A.3) for simplicity

            # process fit parameters to give values of interest
            fit_period_us = (2 * np.pi * 1.e6) / fit_params[2]
            fit_period_err_us = fit_period_us * (fit_err[2] / fit_params[2])
            # todo: extract phonon number from fit

            # save results to hdf5 as a dataset
            self.set_dataset('fit_params', fit_params)
            self.set_dataset('fit_err', fit_err)

            # save results to dataset manager for dynamic experiments
            res_dj = [[fit_period_us, fit_period_err_us], [fit_params, fit_err]]
            self.set_dataset('temp.rabiflopping.results', res_dj, broadcast=True, persist=False, archive=False)
            self.set_dataset('temp.rabiflopping.rid', self.scheduler.rid, broadcast=True, persist=False, archive=False)

            # print out fitted parameters
            print("\tResults - Rabi Flopping:")
            print("\t\tPeriod (us):\t{:.2f} +/- {:.2f}".format(fit_period_us, fit_period_err_us))

        except Exception as e:
            print("\tUnable to Find Fit for Rabi Flopping")
            fit_y = [None]*len(fit_x)

        # format dictionary for applet plotting
        plotting_results = {'x': results_plotting_x * 1e6,
                            'y': results_plotting_y,
                            'fit_x': fit_x * 1e6,
                            'fit_y': fit_y,
                            'subplot_titles': f'Rabi Flopping',
                            'subplot_x_labels': 'Time (us)',
                            'subplot_y_labels': 'S State Population',
                            'rid': self.scheduler.rid,
                            }

        self.set_dataset('temp.plotting.results_rabi_flopping', pyon.encode(plotting_results), broadcast=True)

        # create applet
        self.ccb.issue("create_applet", f"Rabi Flopping",
                       '$python -m LAX_exp.applets.plot_matplotlib temp.plotting.results_rabi_flopping'
<<<<<<< HEAD
                       ' --num-subplots 1', group = 'plotting.diagnostics')
=======
                       ' --num-subplots 1',
                       group = ['plotting', 'diagnostics'])
>>>>>>> 316f995a

        return results_tmp<|MERGE_RESOLUTION|>--- conflicted
+++ resolved
@@ -207,11 +207,7 @@
         # create applet
         self.ccb.issue("create_applet", f"Rabi Flopping",
                        '$python -m LAX_exp.applets.plot_matplotlib temp.plotting.results_rabi_flopping'
-<<<<<<< HEAD
-                       ' --num-subplots 1', group = 'plotting.diagnostics')
-=======
                        ' --num-subplots 1',
                        group = ['plotting', 'diagnostics'])
->>>>>>> 316f995a
 
         return results_tmp