import numpy as np
from artiq.experiment import *

from LAX_exp.analysis import *
from LAX_exp.extensions import *
from LAX_exp.base import LAXExperiment
from LAX_exp.system.subsequences import (InitializeQubit, Readout, RescueIon,
                                         SidebandCoolContinuous, SidebandCoolPulsed, SidebandReadout)
from sipyco import pyon



class SidebandCooling(LAXExperiment, Experiment):
    """
    Experiment: Sideband Cooling

    Measure ion temperature via sideband ratio following sideband cooling.
    """
    name = 'Sideband Cooling'
    kernel_invariants = {
        'initialize_subsequence', 'sidebandcool_pulsed_subsequence', 'sidebandcool_continuous_subsequence',
        'sidebandreadout_subsequence', 'readout_subsequence', 'rescue_subsequence'
    }

    def build_experiment(self):
        # core arguments
        self.setattr_argument("repetitions",    NumberValue(default=20, precision=0, step=1, min=1, max=100000))

        # sideband cooling type
        self.setattr_argument("cooling_type",   EnumerationValue(["Continuous", "Pulsed"], default="Continuous"))

        # get relevant devices
        self.setattr_device('qubit')
        self.setattr_device('ccb')

        # get subsequences
        self.initialize_subsequence =               InitializeQubit(self)
        self.sidebandcool_pulsed_subsequence =      SidebandCoolPulsed(self)
        self.sidebandcool_continuous_subsequence =  SidebandCoolContinuous(self)
        self.sidebandreadout_subsequence =          SidebandReadout(self)
        self.readout_subsequence =                  Readout(self)
        self.rescue_subsequence =                   RescueIon(self)

    def prepare_experiment(self):
        # choose correct cooling subsequence
        if self.cooling_type == "Continuous":   self.sidebandcool_subsequence = self.sidebandcool_continuous_subsequence
        elif self.cooling_type == "Pulsed":     self.sidebandcool_subsequence = self.sidebandcool_pulsed_subsequence

        # shuffle sideband readout frequencies
        np.random.shuffle(self.sidebandreadout_subsequence.freq_sideband_readout_ftw_list)

    @property
    def results_shape(self):
        return (self.repetitions * len(self.sidebandreadout_subsequence.freq_sideband_readout_ftw_list),
                2)


    # MAIN SEQUENCE
    @kernel(flags={"fast-math"})
    def initialize_experiment(self) -> TNone:
        self.core.break_realtime()

        # record subsequences onto DMA
        self.initialize_subsequence.record_dma()
        self.sidebandcool_subsequence.record_dma()
        self.sidebandreadout_subsequence.record_dma()
        self.readout_subsequence.record_dma()

    @kernel(flags={"fast-math"})
    def run_main(self) -> TNone:
        self.core.break_realtime()
        for trial_num in range(self.repetitions):

            # scan over sideband readout frequencies
            for freq_ftw in self.sidebandreadout_subsequence.freq_sideband_readout_ftw_list:

                # set frequency
                self.qubit.set_mu(freq_ftw, asf=self.sidebandreadout_subsequence.ampl_sideband_readout_asf, profile=0)
                self.core.break_realtime()

                # initialize ion in S-1/2 state
                self.initialize_subsequence.run_dma()

                # sideband cool
                self.sidebandcool_subsequence.run_dma()

                # sideband readout
                self.sidebandreadout_subsequence.run_dma()
                self.readout_subsequence.run_dma()

                # update dataset
                self.update_results(freq_ftw, self.readout_subsequence.fetch_count())
                self.core.break_realtime()

                # resuscitate ion
                self.rescue_subsequence.resuscitate()

            # rescue ion as needed
            self.rescue_subsequence.run(trial_num)

            # support graceful termination
            self.check_termination()
            self.core.break_realtime()


    # ANALYSIS
    def analyze_experiment(self):
        """
        Fit resultant spectrum with a sinc profile.
        """
        # create data structures for processing
        results_tmp =       np.array(self.results)
        probability_vals =  np.zeros(len(results_tmp))
        counts_arr =        np.array(results_tmp[:, 1])
        time_readout_us =   self.sidebandreadout_subsequence.time_sideband_readout_us
        # convert x-axis (frequency) from frequency tuning word (FTW) to MHz (in absolute frequency)
        results_tmp[:, 0] *= 1.e3 / 0xFFFFFFFF

        # calculate fluorescence detection threshold
        threshold_list = findThresholdScikit(results_tmp[:, 1])
        for threshold_val in threshold_list:
            probability_vals[np.where(counts_arr > threshold_val)] += 1.
        # normalize probabilities and convert from D-state probability to S-state probability
        results_tmp[:, 1] = 1. - probability_vals / len(threshold_list)
        # process dataset into x, y, with y being averaged probability
        results_tmp =   groupBy(results_tmp, column_num=0, reduce_func=np.mean)
        results_tmp =   np.array([list(results_tmp.keys()), list(results_tmp.values())]).transpose()

        # separate spectrum into RSB & BSB and fit using sinc profile
        # guess carrier as mean of highest and lowest frequencies
        guess_carrier_mhz =             (results_tmp[0, 0] + results_tmp[-1, 0]) / 2.
        # split data into RSB and BSB
        split = lambda arr, cond: [arr[cond], arr[~cond]]
        results_rsb, results_bsb =      split(results_tmp, results_tmp[:, 0] < guess_carrier_mhz)

        # split results into x and y and red and blue sideband
        results_plotting_x_rsb, results_plotting_y_rsb = np.array(results_rsb).transpose()
        results_plotting_x_bsb, results_plotting_y_bsb = np.array(results_bsb).transpose()

        # format arrays for fitting
        fit_x_rsb = np.linspace(np.min(results_plotting_x_rsb), np.max(results_plotting_x_rsb), 1000)
        fit_x_bsb = np.linspace(np.min(results_plotting_x_bsb), np.max(results_plotting_x_bsb), 1000)

        try:
            # attempt to fit sinc profile
            fitter = fitSinc()
            fit_params_rsb, fit_err_rsb = fitter.fit(results_rsb, time_readout_us)
            fit_params_bsb, fit_err_bsb = fitter.fit(results_bsb, time_readout_us)
            fit_y_rsb = fitter.fit_func(fit_x_rsb, *fit_params_rsb)
            fit_y_bsb = fitter.fit_func(fit_x_bsb, *fit_params_bsb)
        except Exception as e:
            # fill array with Nones to avoid fit if fit can't be found
            fit_y_rsb = [None]*len(fit_x_rsb)
            fit_y_bsb = [None]*len(fit_x_bsb)

        # process fit parameters to give values of interest
        sinc_max =  lambda a, t: np.sin(np.pi * t * a)**2.
        # phonon_n =                      abs(fit_params_rsb[0]) / (abs(fit_params_bsb[0]) - abs(fit_params_rsb[0]))
        phonon_n =      (abs(sinc_max(fit_params_rsb[0], time_readout_us)) /
                         (abs(sinc_max(fit_params_bsb[0], time_readout_us)) - abs(sinc_max(fit_params_rsb[0], time_readout_us))))
        phonon_err =    phonon_n * ((fit_err_rsb[0] / fit_params_rsb[0])**2. +
                                    (fit_err_rsb[0]**2. + fit_err_bsb[0]**2.) / (abs(fit_params_bsb[0]) - abs(fit_params_rsb[0]))**2.
                                    )**0.5

        # format dictionary for applet plotting
<<<<<<< HEAD
        plotting_results = {'x': [results_plotting_x_rsb, results_plotting_x_bsb],
                            'y': [results_plotting_y_rsb, results_plotting_y_bsb],
                            'fit_x': [fit_x_rsb, fit_x_bsb],
=======
        plotting_results = {'x': [results_plotting_x_rsb / 2., results_plotting_x_bsb / 2.],
                            'y': [results_plotting_y_rsb, results_plotting_y_bsb],
                            'fit_x': [fit_x_rsb / 2., fit_x_bsb / 2.],
>>>>>>> 316f995a
                            'fit_y': [fit_y_rsb, fit_y_bsb],
                            'subplot_x_labels': 'AOM Freq (MHz)',
                            'subplot_y_labels': 'D State Population',
                            'subplot_titles': ['RSB', 'BSB'],
                            'rid': self.scheduler.rid,
                            'ylims': [[0,1], [0,1]]
                            }

        self.set_dataset('temp.plotting.results_sideband_cooling', pyon.encode(plotting_results), broadcast=True)

        # create applet
        self.ccb.issue("create_applet", f"Sideband Cooling",
                       '$python -m LAX_exp.applets.plot_matplotlib temp.plotting.results_sideband_cooling'
                       ' --num-subplots 2',
<<<<<<< HEAD
                       group='plotting.diagnostics')
=======
                       group=['plotting', 'diagnostics'])
>>>>>>> 316f995a

        # save results to dataset manager for dynamic experiments
        res_dj = [[phonon_n, phonon_err], [fit_params_rsb, fit_err_rsb], [fit_params_bsb, fit_err_bsb]]
        self.set_dataset('temp.sidebandcooling.results', res_dj, broadcast=True, persist=False, archive=False)
        self.set_dataset('temp.sidebandcooling.rid', self.scheduler.rid, broadcast=True, persist=False, archive=False)
        # save results to hdf5 as a dataset
        self.set_dataset('fit_params_rsb',  fit_params_rsb)
        self.set_dataset('fit_params_bsb',  fit_params_bsb)
        self.set_dataset('fit_err_rsb',     fit_err_rsb)
        self.set_dataset('fit_err_bsb',     fit_err_bsb)
        # print out fitted parameters
        print("\tResults - Sideband Cooling:")
        print("\t\tn: {:.3f} +/- {:.3f}".format(phonon_n, phonon_err))
        print("\t\tRSB: {:.4f} +/- {:.5f}".format(float(fit_params_rsb[1]) / 2., float(fit_err_rsb[1]) / 2.))
        print("\t\tBSB: {:.4f} +/- {:.5f}".format(float(fit_params_bsb[1]) / 2., float(fit_err_bsb[1]) / 2.))
        return results_tmp

    def _extract_phonon(self, dataset, time_fit_us):
        """
        Process a 2D dataset with both rsb and bsb data to extract the phonon number.
        Arguments:
            dataset: array containing results from the experiment
            time_fit_us: time in microseconds experiment was run for

        Returns:
            numpy array containing phonon number and phonon std
        """
        time_readout_us = self.sidebandreadout_subsequence.time_sideband_readout_us
        results_rsb, results_bsb = self._extract_populations(dataset, time_fit_us)
        # fit sinc profile
        fitter = fitSinc()
        fit_params_rsb, fit_err_rsb = fitter.fit(results_rsb, time_fit_us)
        fit_params_bsb, fit_err_bsb = fitter.fit(results_bsb, time_fit_us)

        # process fit parameters to give values of interest
        sinc_max = lambda a, t: np.sin(np.pi*t*a)**2.
        # phonon_n =      abs(fit_params_rsb[0]) / (abs(fit_params_bsb[0]) - abs(fit_params_rsb[0]))
        phonon_n =      (abs(sinc_max(fit_params_rsb[0], time_readout_us)) /
                        (abs(sinc_max(fit_params_bsb[0], time_readout_us)) - abs(sinc_max(fit_params_rsb[0], time_readout_us))))
        phonon_err =    phonon_n * ((fit_err_rsb[0] / fit_params_rsb[0])**2. +
                                    (fit_err_rsb[0]**2. + fit_err_bsb[0]**2.) / (fit_params_bsb[0] - fit_params_rsb[0])**2.
                                    )**0.5
        return np.array([abs(phonon_n), abs(phonon_err)])

    def _extract_populations(self, dataset, time_fit_us):
        """
        Extract the population

        Args:
            dataset: array containing results from the experiment
            time_fit_us: time in microseconds experimental trial was run for
        Returns:
            results from red and blue sideband
        """
        # process dataset into x, y, with y being averaged probability
        results_tmp = groupBy(dataset, column_num=0, reduce_func=np.mean)
        results_tmp = np.array([list(results_tmp.keys()), list(results_tmp.values())]).transpose()

        # separate spectrum into RSB & BSB and fit using sinc profile
        # guess carrier as mean of highest and lowest frequencies
        guess_carrier_mhz = (results_tmp[0, 0] + results_tmp[-1, 0]) / 2.
        # split data into RSB and BSB
        split = lambda arr, cond: [arr[cond], arr[~cond]]
        results_rsb, results_bsb = split(results_tmp, results_tmp[:, 0] < guess_carrier_mhz)

        return results_rsb, results_bsb

<|MERGE_RESOLUTION|>--- conflicted
+++ resolved
@@ -163,15 +163,10 @@
                                     )**0.5
 
         # format dictionary for applet plotting
-<<<<<<< HEAD
-        plotting_results = {'x': [results_plotting_x_rsb, results_plotting_x_bsb],
-                            'y': [results_plotting_y_rsb, results_plotting_y_bsb],
-                            'fit_x': [fit_x_rsb, fit_x_bsb],
-=======
+
         plotting_results = {'x': [results_plotting_x_rsb / 2., results_plotting_x_bsb / 2.],
                             'y': [results_plotting_y_rsb, results_plotting_y_bsb],
                             'fit_x': [fit_x_rsb / 2., fit_x_bsb / 2.],
->>>>>>> 316f995a
                             'fit_y': [fit_y_rsb, fit_y_bsb],
                             'subplot_x_labels': 'AOM Freq (MHz)',
                             'subplot_y_labels': 'D State Population',
@@ -186,11 +181,7 @@
         self.ccb.issue("create_applet", f"Sideband Cooling",
                        '$python -m LAX_exp.applets.plot_matplotlib temp.plotting.results_sideband_cooling'
                        ' --num-subplots 2',
-<<<<<<< HEAD
-                       group='plotting.diagnostics')
-=======
                        group=['plotting', 'diagnostics'])
->>>>>>> 316f995a
 
         # save results to dataset manager for dynamic experiments
         res_dj = [[phonon_n, phonon_err], [fit_params_rsb, fit_err_rsb], [fit_params_bsb, fit_err_bsb]]
