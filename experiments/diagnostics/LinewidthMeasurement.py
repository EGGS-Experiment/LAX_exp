--- conflicted
+++ resolved
@@ -271,10 +271,6 @@
         self.ccb.issue("create_applet", f"Linewidth Measurement",
                        '$python -m LAX_exp.applets.plot_matplotlib temp.plotting.results_linewidth'
                        ' --num-subplots 1',
-<<<<<<< HEAD
-
-=======
->>>>>>> f6d6e6d5
                        group=['plotting','diagnostics'])
 
         return res_final