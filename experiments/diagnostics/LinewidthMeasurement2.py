--- conflicted
+++ resolved
@@ -232,9 +232,5 @@
         self.ccb.issue("create_applet", f"Linewidth Measurement 2",
                        '$python -m LAX_exp.applets.plot_matplotlib temp.plotting.results_linewidth2'
                        ' --num-subplots 1',
-<<<<<<< HEAD
-                       group = 'plotting.diagnostics')
-=======
                        group = ['plotting', 'diagnostics'])
->>>>>>> 316f995a
         return res_final