--- conflicted
+++ resolved
@@ -23,10 +23,6 @@
     def build_experiment(self):
         # heating rate wait times
         self.setattr_argument("time_heating_rate_ms_list", PYONValue([1, 100, 500]))
-<<<<<<< HEAD
-        self.setattr_device('ccb')
-=======
->>>>>>> 316f995a
 
         # run regular sideband cooling build
         super().build_experiment()
@@ -218,8 +214,4 @@
         ccb_command += f' --num-subplots {num_subplots}'
         self.ccb.issue("create_applet", f"Heating Rate",
                        ccb_command,
-<<<<<<< HEAD
-                       group='plotting.diagnostics')
-=======
-                       group=['plotting', 'diagnostics'])
->>>>>>> 316f995a
+                       group=['plotting', 'diagnostics'])