import numpy as np
from artiq.experiment import *

# todo: turn relevant lasers off before switching and delay, then turn on
_DMA_HANDLE_RESET = "rabi_flopping_reset"
_DMA_HANDLE_READOUT = "rabi_flopping_readout"


class RabiFloppingRDXSD(EnvExperiment):
    """
    Rabi Flopping RDX SD
    Measures ion fluorescence vs 729nm pulse time and frequency, but better than before
    Now also does spin depolarization
    """

    # kernel_invariants = {}

    def build(self):
        """
        Set devices and arguments for the experiment.
        """
        self.setattr_device("core")
        self.setattr_device("core_dma")

        # PMT
        self.setattr_argument("pmt_input_channel",              NumberValue(default=0, ndecimals=0, step=1, min=0, max=3))
        self.setattr_argument("pmt_gating_edge",                EnumerationValue(["rising", "falling", "both"], default="rising"))

        # experiment runs
        self.setattr_argument("repetitions",                    NumberValue(default=10, ndecimals=0, step=1, min=1, max=10000))

        # timing
        self.setattr_argument("time_profileswitch_delay_us",    NumberValue(default=1, ndecimals=5, step=1, min=1, max=10000))
        self.setattr_argument("time_repump_qubit_us",           NumberValue(default=100, ndecimals=5, step=1, min=1, max=10000))
        self.setattr_argument("time_cooling_us",                NumberValue(default=200, ndecimals=5, step=1, min=1, max=10000))
        self.setattr_argument("time_readout_us",                NumberValue(default=500, ndecimals=5, step=1, min=1, max=10000))
        self.setattr_argument("time_probe_us",                  NumberValue(default=50, ndecimals=5, step=1, min=1, max=10000))

        # AOM DDS channels
        self.setattr_argument("dds_board_num",                  NumberValue(default=1, ndecimals=0, step=1, min=0, max=1))
        self.setattr_argument("dds_probe_channel",              NumberValue(default=0, ndecimals=0, step=1, min=0, max=3))
        self.setattr_argument("dds_pump_channel",               NumberValue(default=1, ndecimals=0, step=1, min=0, max=3))
        self.setattr_argument("dds_repump_cooling_channel",     NumberValue(default=2, ndecimals=0, step=1, min=0, max=3))
        self.setattr_argument("dds_repump_qubit_channel",       NumberValue(default=3, ndecimals=0, step=1, min=0, max=3))

        # AOM DDS channels - qubit
        self.setattr_argument("dds_board_qubit_num",            NumberValue(default=0, ndecimals=0, step=1, min=0, max=3))
        self.setattr_argument("dds_qubit_channel",              NumberValue(default=0, ndecimals=0, step=1, min=0, max=3))

        # AOM DDS parameters
        self.setattr_argument("freq_probe_mhz",                 NumberValue(default=110, ndecimals=3, step=1, min=10, max=200))
        self.setattr_argument("freq_pump_cooling_mhz",          NumberValue(default=90, ndecimals=3, step=1, min=10, max=200))
        self.setattr_argument("freq_pump_readout_mhz",          NumberValue(default=92, ndecimals=3, step=1, min=10, max=200))
        self.setattr_argument("freq_repump_cooling_mhz",        NumberValue(default=110, ndecimals=3, step=1, min=10, max=200))
        self.setattr_argument("freq_repump_qubit_mhz",          NumberValue(default=110, ndecimals=3, step=1, min=10, max=200))
        self.setattr_argument("freq_qubit_mhz",                 NumberValue(default=110.771, ndecimals=3, step=1, min=10, max=200))

        self.setattr_argument("ampl_probe_pct",                 NumberValue(default=50, ndecimals=3, step=1, min=1, max=100))
        self.setattr_argument("ampl_pump_pct",                  NumberValue(default=50, ndecimals=3, step=1, min=1, max=100))
        self.setattr_argument("ampl_repump_cooling_pct",        NumberValue(default=50, ndecimals=3, step=1, min=1, max=100))
        self.setattr_argument("ampl_repump_qubit_pct",          NumberValue(default=50, ndecimals=3, step=1, min=1, max=100))
        self.setattr_argument("ampl_qubit_pct",                 NumberValue(default=50, ndecimals=3, step=1, min=1, max=100))

        self.setattr_argument("att_probe_dB",                   NumberValue(default=24, ndecimals=1, step=0.5, min=8, max=31.5))
        self.setattr_argument("att_pump_cooling_dB",            NumberValue(default=23, ndecimals=1, step=0.5, min=8, max=31.5))
        self.setattr_argument("att_pump_readout_dB",            NumberValue(default=21, ndecimals=1, step=0.5, min=8, max=31.5))

        # qubit time scan
        self.setattr_argument("time_rabi_us_list",              Scannable(default=
                                                                          RangeScan(0, 200, 1001, randomize=True),
                                                                          global_min=1, global_max=100000, global_step=1,
                                                                          unit="us", scale=1, ndecimals=0
                                                                          ))

    def prepare(self):
        """
        Set up the dataset and prepare things such that
        the kernel functions have minimal overhead.
        """
        # PMT devices
        self.pmt_counter = self.get_device("ttl_counter{:d}".format(self.pmt_input_channel))
        self.pmt_gating_edge = getattr(self.pmt_counter, 'gate_{:s}_mu'.format(self.pmt_gating_edge))

        # convert time values to machine units
        self.time_profileswitch_delay_mu =      self.core.seconds_to_mu(self.time_profileswitch_delay_us * us)
        self.time_repump_qubit_mu =             self.core.seconds_to_mu(self.time_repump_qubit_us * us)
        self.time_cooling_mu =                  self.core.seconds_to_mu(self.time_cooling_us * us)
        self.time_readout_mu =                  self.core.seconds_to_mu(self.time_readout_us * us)
        self.time_probe_mu =                    self.core.seconds_to_mu(self.time_probe_us * us)

        # rabi flopping timing
<<<<<<< HEAD
        self.time_rabi_mu_list =        [self.core.seconds_to_mu(time_us * us) for time_us in self.time_rabi_us_list]
        max_time_us = np.max(list(self.time_rabi_us_list))
        self.time_delay_mu_list =       [self.core.seconds_to_mu((max_time_us - time_us) * us) for time_us in self.time_rabi_us_list]
        self.num_time_points_list =     list(range(len(self.time_rabi_mu_list)))
=======
        self.time_rabi_mu_list =    [self.core.seconds_to_mu(time_us * us) for time_us in self.time_rabi_us_list]
        max_time_us =               np.max(list(self.time_rabi_us_list))
        self.time_delay_mu_list =   [self.core.seconds_to_mu((max_time_us - time_us) * us) for time_us in self.time_rabi_us_list]
        self.num_time_points_list = list(range(len(self.time_rabi_mu_list)))
>>>>>>> e8dbb204

        # DDS devices
        self.dds_board =                self.get_device("urukul{:d}_cpld".format(self.dds_board_num))
        self.dds_qubit_board =          self.get_device("urukul{:d}_cpld".format(self.dds_board_qubit_num))

        self.dds_probe =                self.get_device("urukul{:d}_ch{:d}".format(self.dds_board_num, self.dds_probe_channel))
        self.dds_pump =                 self.get_device("urukul{:d}_ch{:d}".format(self.dds_board_num, self.dds_pump_channel))
        self.dds_repump_cooling =       self.get_device("urukul{:d}_ch{:d}".format(self.dds_board_num, self.dds_repump_cooling_channel))
        self.dds_repump_qubit =         self.get_device("urukul{:d}_ch{:d}".format(self.dds_board_num, self.dds_repump_qubit_channel))
        self.dds_qubit =                self.get_device("urukul{:d}_ch{:d}".format(self.dds_board_qubit_num, self.dds_qubit_channel))

        # convert frequency to ftw
        self.freq_probe_ftw =           self.dds_qubit.frequency_to_ftw(self.freq_probe_mhz * MHz)
        self.freq_pump_cooling_ftw =    self.dds_qubit.frequency_to_ftw(self.freq_pump_cooling_mhz * MHz)
        self.freq_pump_readout_ftw =    self.dds_qubit.frequency_to_ftw(self.freq_pump_readout_mhz * MHz)
        self.freq_repump_cooling_ftw =  self.dds_qubit.frequency_to_ftw(self.freq_repump_cooling_mhz * MHz)
        self.freq_repump_qubit_ftw =    self.dds_qubit.frequency_to_ftw(self.freq_repump_qubit_mhz * MHz)
        self.freq_qubit_ftw =           self.dds_qubit.frequency_to_ftw(self.freq_qubit_mhz * MHz)

        # convert amplitude to asf
        self.ampl_probe_asf =           self.dds_qubit.amplitude_to_asf(self.ampl_probe_pct / 100)
        self.ampl_pump_asf =            self.dds_qubit.amplitude_to_asf(self.ampl_pump_pct / 100)
        self.ampl_repump_cooling_asf =  self.dds_qubit.amplitude_to_asf(self.ampl_repump_cooling_pct / 100)
        self.ampl_repump_qubit_asf =    self.dds_qubit.amplitude_to_asf(self.ampl_repump_qubit_pct / 100)
        self.ampl_qubit_asf =           self.dds_qubit.amplitude_to_asf(self.ampl_qubit_pct / 100)

        # sort out attenuation
        self.att_probe_mu =             np.int32(0xFF) - np.int32(round(self.att_probe_dB * 8))
        self.att_cooling_mu =           np.int32(0xFF) - np.int32(round(self.att_pump_cooling_dB * 8))
        self.att_readout_mu =           np.int32(0xFF) - np.int32(round(self.att_pump_readout_dB * 8))

        # set up datasets
        self.set_dataset("rabi_flopping_rdx", [])
        self.setattr_dataset("rabi_flopping_rdx")
        self.set_dataset("rabi_flopping_rdx_processed", np.zeros([len(self.time_rabi_mu_list), 2]))
        self.setattr_dataset("rabi_flopping_rdx_processed")

        self.set_dataset("parameters", [self.freq_qubit_ftw, self.att_cooling_mu, self.att_readout_mu])

    @kernel(flags={"fast-math"})
    def run(self):
        """
        Run the experimental sequence.
        """
        self.core.reset()

        # prepare devices
        self.prepareDevices()

        # record dma and get handle
        self.DMArecord()
        handle_reset = self.core_dma.get_handle(_DMA_HANDLE_RESET)
        handle_readout = self.core_dma.get_handle(_DMA_HANDLE_READOUT)
        self.core.break_realtime()

        # MAIN SEQUENCE
        for trial_num in range(self.repetitions):

            # sweep time
            for i in self.num_time_points_list:

                # get timings
                time_delay_mu = self.time_delay_mu_list[i]
                time_rabi_mu = self.time_rabi_mu_list[i]

                # run repump and cooling
                self.core_dma.playback_handle(handle_reset)

                # wait given time
                delay_mu(time_delay_mu)

                # rabi flopping w/qubit laser
                self.dds_qubit.cfg_sw(1)
                delay_mu(time_rabi_mu)
                self.dds_qubit.cfg_sw(0)

                # do readout
                self.core_dma.playback_handle(handle_readout)

                # update dataset
                with parallel:
                    self.update_dataset(time_rabi_mu, self.pmt_counter.fetch_count())
                    self.core.break_realtime()

        # reset after experiment
        self.dds_board.cfg_switches(0b1110)
        self.dds_qubit.cfg_sw(0)

    @kernel(flags={"fast-math"})
    def DMArecord(self):
        """
        Record onto core DMA the AOM sequence for a single data point.
        """
        with self.core_dma.record(_DMA_HANDLE_RESET):
            with sequential:
                # qubit repump (854) pulse
                self.dds_board.cfg_switches(0b1100)
                delay_mu(self.time_repump_qubit_mu)
                self.dds_board.cfg_switches(0b0100)

                # set cooling waveform
                self.dds_pump.set_att_mu(self.att_cooling_mu)
                with parallel:
                    self.dds_board.set_profile(0)
                    delay_mu(self.time_profileswitch_delay_mu)

                # do cooling
                self.dds_board.cfg_switches(0b0110)
                delay_mu(self.time_cooling_mu)
                self.dds_board.cfg_switches(0b0100)

                # do spin depolarization using probe
                self.dds_board.cfg_switches(0b0101)
                delay_mu(self.time_probe_mu)
                self.dds_board.cfg_switches(0b0100)

        # readout sequence
        with self.core_dma.record(_DMA_HANDLE_READOUT):
            with sequential:
                # set readout waveform
                self.dds_pump.set_att_mu(self.att_readout_mu)
                with parallel:
                    self.dds_board.set_profile(1)
                    delay_mu(self.time_profileswitch_delay_mu)

                # readout pulse
                self.dds_board.cfg_switches(0b0110)
                self.pmt_gating_edge(self.time_readout_mu)
                self.dds_board.cfg_switches(0b0100)


    @kernel(flags={"fast-math"})
    def prepareDevices(self):
        """
        Prepare devices for the experiment.
        """
        self.core.break_realtime()

        # set attenuations for now so we can change them later
        att_reg_old = np.int32(self.dds_board.get_att_mu())
        self.dds_board.set_all_att_mu(att_reg_old)
        self.core.break_realtime()

        # set AOM DDS waveforms
        # profile 0 is cooling, profile 1 is readout
        self.dds_probe.set_att_mu(self.att_probe_mu)
        self.dds_probe.set_mu(self.freq_probe_ftw, asf=self.ampl_probe_asf, profile=0)
        self.dds_probe.set_mu(self.freq_probe_ftw, asf=self.ampl_probe_asf, profile=1)
        self.core.break_realtime()

        self.dds_pump.set_mu(self.freq_pump_cooling_ftw, asf=self.ampl_pump_asf, profile=0)
        self.dds_pump.set_mu(self.freq_pump_readout_ftw, asf=self.ampl_pump_asf, profile=1)
        self.core.break_realtime()

        self.dds_repump_cooling.set_mu(self.freq_repump_cooling_ftw, asf=self.ampl_repump_cooling_asf, profile=0)
        self.dds_repump_cooling.set_mu(self.freq_repump_cooling_ftw, asf=self.ampl_repump_cooling_asf, profile=1)
        self.core.break_realtime()

        self.dds_repump_qubit.set_mu(self.freq_repump_qubit_ftw, asf=self.ampl_repump_qubit_asf, profile=0)
        self.dds_repump_qubit.set_mu(self.freq_repump_qubit_ftw, asf=self.ampl_repump_qubit_asf, profile=1)
        self.core.break_realtime()

        self.dds_qubit.set_mu(self.freq_qubit_ftw, asf=self.ampl_qubit_asf, profile=0)
        self.core.break_realtime()


    @rpc(flags={"async"})
    def update_dataset(self, time_mu, pmt_counts):
        """
        Records values via rpc to minimize kernel overhead.
        """
        self.append_to_dataset('rabi_flopping_rdx', [self.core.mu_to_seconds(time_mu), pmt_counts])


    def analyze(self):
        """
        Analyze the results from the experiment.
        """
        # turn dataset into numpy array for ease of use
        self.rabi_flopping_rdx = np.array(self.rabi_flopping_rdx)

        # get sorted x-values (time, seconds)
        time_list_s = sorted(set(self.rabi_flopping_rdx[:, 0]))

        # collate results
        collated_results = {
            time: []
            for time in time_list_s
        }
        for time_s, pmt_counts in self.rabi_flopping_rdx:
            collated_results[time_s].append(pmt_counts)

        # process counts for mean and std and put into processed dataset
        for i, (time_s, count_list) in enumerate(collated_results.items()):
            self.rabi_flopping_rdx_processed[i] = np.array([time_s, np.mean(count_list)])

        print(self.rabi_flopping_rdx_processed)<|MERGE_RESOLUTION|>--- conflicted
+++ resolved
@@ -89,17 +89,10 @@
         self.time_probe_mu =                    self.core.seconds_to_mu(self.time_probe_us * us)
 
         # rabi flopping timing
-<<<<<<< HEAD
         self.time_rabi_mu_list =        [self.core.seconds_to_mu(time_us * us) for time_us in self.time_rabi_us_list]
-        max_time_us = np.max(list(self.time_rabi_us_list))
+        max_time_us =                   np.max(list(self.time_rabi_us_list))
         self.time_delay_mu_list =       [self.core.seconds_to_mu((max_time_us - time_us) * us) for time_us in self.time_rabi_us_list]
         self.num_time_points_list =     list(range(len(self.time_rabi_mu_list)))
-=======
-        self.time_rabi_mu_list =    [self.core.seconds_to_mu(time_us * us) for time_us in self.time_rabi_us_list]
-        max_time_us =               np.max(list(self.time_rabi_us_list))
-        self.time_delay_mu_list =   [self.core.seconds_to_mu((max_time_us - time_us) * us) for time_us in self.time_rabi_us_list]
-        self.num_time_points_list = list(range(len(self.time_rabi_mu_list)))
->>>>>>> e8dbb204
 
         # DDS devices
         self.dds_board =                self.get_device("urukul{:d}_cpld".format(self.dds_board_num))
