--- conflicted
+++ resolved
@@ -39,10 +39,7 @@
             # preparation
             "time_repump_qubit_us":         100,
             "time_redist_us":               500,
-<<<<<<< HEAD
             "time_probe_us":                50,
-=======
->>>>>>> 24925ba8
 
             # cooling
             "time_doppler_cooling_us":      800,
@@ -57,15 +54,9 @@
         # DDS waveforms
         dds_parameters = {
             # frequency
-<<<<<<< HEAD
-            "freq_probe_mhz":           110,
+            "freq_redist_mhz":          110,
             "freq_pump_cooling_mhz":    110,
             "freq_pump_readout_mhz":    110,
-=======
-            "freq_redist_mhz":          90,
-            "freq_pump_cooling_mhz":    90,
-            "freq_pump_readout_mhz":    92,
->>>>>>> 24925ba8
             "freq_repump_cooling_mhz":  110,
             "freq_repump_qubit_mhz":    110,
             "freq_qubit_mhz":           110.771,
@@ -80,23 +71,13 @@
             "ampl_qubit_pct":           50,
 
             # attenuation
-<<<<<<< HEAD
-            "att_probe_dB":             17.5,
+            "att_redist_dB":            17.5,
             "att_pump_dB":              21.5,
             "att_pump_cooling_dB":      21.5,
             "att_pump_readout_dB":      20.5,
             "att_repump_cooling_dB":    25.5,
             "att_repump_qubit_dB":      25.5,
             "att_qubit_dB":             8.5
-=======
-            "att_redist_dB":            21,
-            "att_pump_dB":              22,
-            "att_pump_cooling_dB":      22,
-            "att_pump_readout_dB":      22,
-            "att_repump_cooling_dB":    22,
-            "att_repump_qubit_dB":      22,
-            "att_qubit_dB":             18
->>>>>>> 24925ba8
         }
 
         # consolidate parameter dictionaries
