import numpy as np
from artiq.experiment import *

from LAX_exp.extensions import *
from LAX_exp.base import LAXExperiment


# todo: sequence
# *** check wavemeter freqs all OK
# *** set low voltages
# *** set cooling beams & turn off b-field (to use spinpol)
# *** start timer & oven
# *** read PMT counts until they start to go high for a while
# *** stop oven/increase electrodes/stop timer
# *** reduce beam powers
# ** integrate labjack


class LoadIon(LAXExperiment, Experiment):
    """
    Utility: Load Ion

    Automated loading of an ion via the Calcium oven.
    """
    name = 'Load Ion'


    def build_experiment(self):
        """
        Set devices and arguments for the experiment.
        """
        # loading
        self.setattr_argument('time_total_s',           NumberValue(default=20, ndecimals=0, step=100, min=5, max=100000), group='loading')
        self.setattr_argument('monitor_interval_ms',    NumberValue(default=500, ndecimals=0, step=100, min=50, max=100000), group='loading')
        self.setattr_argument('oven_current_amps',      NumberValue(default=20, ndecimals=0, step=100, min=5, max=100000), group='loading')
        self.setattr_argument('ion_threshold_counts',   NumberValue(default=20, ndecimals=0, step=100, min=5, max=100000), group='loading')

        # electrode voltages
        self.setattr_argument('voltage_load_east_endcap_v', NumberValue(default=20, ndecimals=0, step=100, min=5, max=100000), group='voltages_loading')
        self.setattr_argument('voltage_load_west_endcap_v', NumberValue(default=20, ndecimals=0, step=100, min=5, max=100000), group='voltages_loading')
        self.setattr_argument('voltage_load_vert_shim_v',   NumberValue(default=20, ndecimals=0, step=100, min=5, max=100000), group='voltages_loading')
        self.setattr_argument('voltage_load_horiz_shim_v',  NumberValue(default=20, ndecimals=0, step=100, min=5, max=100000), group='voltages_loading')
        self.setattr_argument('voltage_load_a_ramp_v',      NumberValue(default=20, ndecimals=0, step=100, min=5, max=100000), group='voltages_loading')

        # trapping voltages
        self.setattr_argument('voltage_trap_east_endcap_v', NumberValue(default=20, ndecimals=0, step=100, min=5, max=100000), group='voltages_trapping')
        self.setattr_argument('voltage_trap_west_endcap_v', NumberValue(default=20, ndecimals=0, step=100, min=5, max=100000), group='voltages_trapping')
        self.setattr_argument('voltage_trap_vert_shim_v',   NumberValue(default=20, ndecimals=0, step=100, min=5, max=100000), group='voltages_trapping')
        self.setattr_argument('voltage_trap_horiz_shim_v',  NumberValue(default=20, ndecimals=0, step=100, min=5, max=100000), group='voltages_trapping')
        self.setattr_argument('voltage_trap_a_ramp_v',      NumberValue(default=20, ndecimals=0, step=100, min=5, max=100000), group='voltages_trapping')

        # relevant devices
        self.setattr_device('probe')
        self.setattr_device('pump')
        self.setattr_device('repump_cooling')
        self.setattr_device('repump_qubit')
        self.setattr_device('pmt')


    def prepare_experiment(self):
        # convert relevant timings to machine units
        self.time_slack_mu =        self.core.seconds_to_mu(24 * us)
        self.time_sample_mu =       self.core.seconds_to_mu(self.time_sample_ms * ms)
        self.time_per_point_mu =    (self.time_sample_ms + self.time_slack_mu) * (self.signal_samples_per_point + self.bgr_samples_per_point)

        # calculate the number of repetitions
        self.repetitions =          round(self.time_total_s / self.core.mu_to_seconds(self.time_per_point_mu))

        # create holder variable that can store averaged counts
        self._counts_signal =       np.int32(0)
        self._counts_background =   np.int32(0)

        # declare the loop iterators ahead of time to reduce overhead
        self._iter_repetitions =    np.arange(self.repetitions)
        self._iter_signal =         np.arange(self.signal_samples_per_point)
        self._iter_background =     np.arange(self.background_samples_per_point)

        # prepare datasets for storing counts
        self.set_dataset('temp.imag_align._tmp_counts_x',  np.zeros(self.repetitions), broadcast=True, persist=False, archive=False)
        self.set_dataset('temp.imag_align._tmp_counts_y',  np.zeros((self.repetitions, 3)), broadcast=True, persist=False, archive=False)

    @property
    def results_shape(self):
        return (self.repetitions, 4)


    # MAIN SEQUENCE
    @kernel(flags={"fast-math"})
    def initialize_experiment(self):
        self.core.break_realtime()

        # configure beams
        self.pump.readout()
        self.pump.on()
        self.repump_qubit.on()

        # record alignment sequence - signal
        with self.core_dma.record('_PMT_ALIGNMENT_SIGNAL'):
            # activate doppler repump beam
            self.repump_cooling.on()

            # get signal counts
            for i in self._iter_signal:
                self.pmt.count(self.time_sample_mu)
                self.pump.off()


        # record alignment sequence - background
        with self.core_dma.record('_PMT_ALIGNMENT_BACKGROUND'):
            # disable doppler repump beam
            self.repump_cooling.off()

            # get background counts
            for i in self._iter_background:
                self.pmt.count(self.time_sample_mu)
                self.pump.off()

    @kernel(flags={"fast-math"})
    def run_main(self):
        self.core.break_realtime()

        # retrieve DMA handles for PMT alignment
        _handle_alignment_signal = self.core_dma.get_handle('_PMT_ALIGNMENT_SIGNAL')
        _handle_alignment_background = self.core_dma.get_handle('_PMT_ALIGNMENT_BACKGROUND')
        self.core.break_realtime()


        # MAIN LOOP
        for i in self._iter_repetitions:

            # clear holder variables
            self._counts_signal =       0
            self._counts_background =   0
            self.core.break_realtime()

            # store signal counts
            self.core_dma.playback_handle(_handle_alignment_signal)
            # retrieve signal counts
            for i in self._iter_signal:
                self._counts_signal += self.pmt.fetch_count()

            # store background counts
            self.core_dma.playback_handle(_handle_alignment_background)
            # retrieve background counts
            for i in self._iter_background:
                self._counts_background += self.pmt.fetch_count()

            # # add slack
            # delay_mu(self.time_slack_mu)

            # update dataset
            with parallel:
                self.update_results(i, self._counts_signal, self._counts_background)
                self.core.break_realtime()


    # overload the update_results function to allow real-time dataset updating
    @rpc(flags={"async"})
<<<<<<< HEAD
    def update_results(self, iter_num: TInt32, counts_signal: TInt64, counts_background: TInt64) -> TNone:
        # convert total counts into averaged counts
        _counts_avg_signal =        counts_signal / self.signal_samples_per_point
        _counts_avg_background =    counts_background / self.background_samples_per_point

        # update datasets
        self.mutate_dataset('temp.imag_align._tmp_counts_x', self._result_iter, iter_num * (self.update_interval_ms * ms))
        self.mutate_dataset('temp.imag_align._tmp_counts_y', self._result_iter, np.array([_counts_avg_signal,
                                                                                          _counts_avg_background,
                                                                                          _counts_avg_signal - _counts_avg_background]))

        # update completion monitor
        self.set_dataset('management.completion_pct',
                         round(100. * self._result_iter / len(self.results), 3),
                         broadcast=True, persist=True, archive=False)
=======
    def update_results(self, iter_num, counts_signal, counts_background):
        self.mutate_dataset('_tmp_counts_x', self._result_iter, iter_num * (self.update_interval_ms * ms))
        self.mutate_dataset('_tmp_counts_y', self._result_iter, np.array([counts_signal / self.samples_per_point,
                                                                          counts_background / self.samples_per_point,
                                                                          (counts_signal - counts_background) / self.samples_per_point]))
        self.set_dataset('management.dynamic.completion_pct', round(100. * self._result_iter / len(self.results), 3), broadcast=True, persist=True, archive=False)
>>>>>>> 3a38fbce
        self._result_iter += 1



    # ANALYZE
    def analyze(self):
        """
        Analyze the results from the experiment.
        """
        pass
        # print results
        # print('\tCounts: {:.3f} +/- {:.3f}'.format(mean(self.pmt_dataset), std(self.pmt_dataset)))<|MERGE_RESOLUTION|>--- conflicted
+++ resolved
@@ -156,30 +156,12 @@
 
     # overload the update_results function to allow real-time dataset updating
     @rpc(flags={"async"})
-<<<<<<< HEAD
-    def update_results(self, iter_num: TInt32, counts_signal: TInt64, counts_background: TInt64) -> TNone:
-        # convert total counts into averaged counts
-        _counts_avg_signal =        counts_signal / self.signal_samples_per_point
-        _counts_avg_background =    counts_background / self.background_samples_per_point
-
-        # update datasets
-        self.mutate_dataset('temp.imag_align._tmp_counts_x', self._result_iter, iter_num * (self.update_interval_ms * ms))
-        self.mutate_dataset('temp.imag_align._tmp_counts_y', self._result_iter, np.array([_counts_avg_signal,
-                                                                                          _counts_avg_background,
-                                                                                          _counts_avg_signal - _counts_avg_background]))
-
-        # update completion monitor
-        self.set_dataset('management.completion_pct',
-                         round(100. * self._result_iter / len(self.results), 3),
-                         broadcast=True, persist=True, archive=False)
-=======
     def update_results(self, iter_num, counts_signal, counts_background):
         self.mutate_dataset('_tmp_counts_x', self._result_iter, iter_num * (self.update_interval_ms * ms))
         self.mutate_dataset('_tmp_counts_y', self._result_iter, np.array([counts_signal / self.samples_per_point,
                                                                           counts_background / self.samples_per_point,
                                                                           (counts_signal - counts_background) / self.samples_per_point]))
         self.set_dataset('management.dynamic.completion_pct', round(100. * self._result_iter / len(self.results), 3), broadcast=True, persist=True, archive=False)
->>>>>>> 3a38fbce
         self._result_iter += 1
 
 
