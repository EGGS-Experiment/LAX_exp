--- conflicted
+++ resolved
@@ -55,7 +55,7 @@
                                                                 group='Ending Trap Parameters')
 
         # aramping parameters
-        self.setattr_argument("enable_aramp",               BooleanValue(default=True), group='A-Ramp Ejection')
+        self.setattr_argument("enable_aramp",               BooleanValue(default=False), group='A-Ramp Ejection')
         self.setattr_argument("aramp_ions_voltage_list",    Scannable(
                                                                     default=[
                                                                         RangeScan(16, 17.5, 20, randomize=True),
@@ -205,17 +205,44 @@
             print(repr(e))
             self.cleanup_devices()
 
-    @kernel(flags={"fast-math"})
+    @rpc
     def run_main(self) -> TNone:
         """
         Run till ion is loaded or timeout.
         """
-        self.core.break_realtime()
-        num_ions = self.load()
-        self.core.break_realtime()
-        if num_ions ==  self.desired_num_of_ions and self.set_to_pmt_after_loading:
-            self.flipper.flip()
-
+        # get start time to check if we exceed max time
+        self.start_time_s = time.time()
+
+        # run loading loop until we load desired_num_of_ions
+        num_ions = 0
+
+        try:
+            while (num_ions != self.desired_num_of_ions) and (num_ions != -1):
+                self.check_termination()
+
+                # load ions if below desired count
+                if num_ions < self.desired_num_of_ions:
+                    self.initialize_labrad_devices()
+                    num_ions = self.load_ion()
+
+                # eject excess ions via A-ramping (if enabled)
+                elif self.enable_aramp and (num_ions > self.desired_num_of_ions):
+                    self.cleanup_devices()
+                    num_ions = self.aramp_ions()
+
+                # otherwise, simply stop execution
+                elif (not self.enable_aramp) and (num_ions > self.desired_num_of_ions):
+                    print("\tTOO MANY IONS LOADED - STOPPING HERE.")
+                    break
+
+            print("\tLOADING COMPLETE - CLEANING UP.")
+
+        except Exception as e:
+            print("Error - stopping execution; cleaning up.")
+            print(repr(e))
+
+        '''CLEAN UP'''
+        self.cleanup_devices()
 
     @rpc
     def load_ion(self) -> TInt32:
@@ -328,6 +355,9 @@
         # note: do this last to keep ion happy during voltage adjustments
         self.aperture.close_aperture()
 
+        if self.set_to_pmt_after_loading:
+            self.flipper.flip()
+
 
     @rpc
     def process_image(self, filepath1: TStr=None, filepath2: TStr=None) -> TInt32:
@@ -394,15 +424,6 @@
             self.flipper.flip()
         self.core.break_realtime()
 
-    # @kernel(flags={"fast-math"})
-    # def flip_flipper (self) -> TNone:
-    #     self.core.break_realtime()
-    #     self.flipper.flip()
-    #
-    #     # synchronize timeline
-    #     self.core.wait_until_mu(now_mu())
-    #     self.core.break_realtime()
-
     @rpc
     def check_termination(self) -> TNone:
         """
@@ -411,45 +432,4 @@
         """
         if self.scheduler.check_termination():
             self.cleanup_devices()
-            raise TerminationRequested
-<<<<<<< HEAD
-
-    @rpc
-    def load(self) -> TInt32:
-        # get start time to check if we exceed max time
-        self.start_time_s = time.time()
-
-        # run loading loop until we load desired_num_of_ions
-        num_ions = 0
-
-        try:
-            while (num_ions != self.desired_num_of_ions) and (num_ions != -1):
-                self.check_termination()
-
-                # load ions if below desired count
-                if num_ions < self.desired_num_of_ions:
-                    self.initialize_labrad_devices()
-                    num_ions = self.load_ion()
-
-                # eject excess ions via A-ramping (if enabled)
-                elif self.enable_aramp and (num_ions > self.desired_num_of_ions):
-                    self.cleanup_devices()
-                    num_ions = self.aramp_ions()
-
-                # otherwise, simply stop execution
-                elif (not self.enable_aramp) and (num_ions > self.desired_num_of_ions):
-                    print("\tTOO MANY IONS LOADED - STOPPING HERE.")
-                    break
-
-            print("\tLOADING COMPLETE - CLEANING UP.")
-
-        except Exception as e:
-            print("Error - stopping execution; cleaning up.")
-            print(repr(e))
-
-        '''CLEAN UP'''
-        self.cleanup_devices()
-
-        return num_ions
-=======
->>>>>>> 9b91068f
+            raise TerminationRequested