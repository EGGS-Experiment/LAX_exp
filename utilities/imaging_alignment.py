--- conflicted
+++ resolved
@@ -59,11 +59,8 @@
         Configure datasets and applets for plotting.
         """
         # prepare datasets for storing counts
-<<<<<<< HEAD
         self.set_dataset('temp.imag_align.counts_x', np.zeros(self.repetitions) * np.nan, broadcast=True, persist=False, archive=False)
         self.set_dataset('temp.imag_align.counts_y', np.zeros((self.repetitions, 3)) * np.nan, broadcast=True, persist=False, archive=False)
-
-=======
         # workaround: set first element to 0 to avoid "RuntimeWarning: All-NaN slice encountered"
         counts_x_arr = np.zeros(self.repetitions) * np.nan
         counts_x_arr[0] = 0
@@ -73,11 +70,6 @@
         self.set_dataset('temp.imag_align.counts_x', counts_x_arr, broadcast=True, persist=False, archive=False)
         self.set_dataset('temp.imag_align.counts_y', counts_y_arr, broadcast=True, persist=False, archive=False)
 
-        # initialize plotting applet
-        self.ccb.issue("create_applet", "imaging_alignment",
-                       '$python -m LAX_exp.applets.plot_xy_multi temp.imag_align.counts_y'
-                       ' --x temp.imag_align.counts_x --title "Imaging Alignment"')
->>>>>>> 0b073df8
 
     @property
     def results_shape(self):
