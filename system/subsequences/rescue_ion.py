--- conflicted
+++ resolved
@@ -149,24 +149,17 @@
         :param counts: the most recent ion counts from a standard readout pulse.
         """
         '''UPDATE FILTER'''
-        # threshold incoming counts and store data in array
-<<<<<<< HEAD
-        if counts > self.deathcount_threshold:
-            self._deathcount_arr[self._deathcount_iter % self.deathcount_length] = 1
-            self._deathcount_sum_counts += 1
-        else:
-            self._deathcount_arr[self._deathcount_iter % self.deathcount_length] = 0
-        # update count array iterator
-        self._deathcount_iter += 1
-=======
+        # threshold incoming counts
         counts_tmp = counts
         if self._enable_thresholding:
             if counts_tmp > self.count_threshold:
                 counts_tmp = 1
             else:
                 counts_tmp = 0
+        # store result and update average
         self._deathcount_arr[self._deathcount_iter % self.deathcount_length] = counts_tmp
->>>>>>> 9451da4f
+        self._deathcount_sum_counts += counts_tmp
+        self._deathcount_iter += 1
         delay_mu(15000) # 15us
 
 
