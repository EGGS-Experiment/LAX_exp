import numpy as np
from artiq.experiment import *
_DMA_HANDLE_LASERSCAN = "laserscan_sequence"


class LaserScan(EnvExperiment):
    """
    729nm Laser Scan
    Gets the number of counts as a function of frequency for a fixed time.
    """

    #kernel_invariants = {}
    global_parameters = [
        "pmt_input_channel",
        "pmt_gating_edge",

        "time_repump_qubit_us",
        "time_doppler_cooling_us",
        "time_readout_us",
        "time_redist_us",
        "time_profileswitch_delay_us",

        "dds_board_num",
        "dds_board_qubit_num",
        "dds_probe_channel",
        "dds_pump_channel",
        "dds_repump_cooling_channel",
        "dds_repump_qubit_channel",
        "dds_qubit_channel",

        "freq_redist_mhz",
        "freq_pump_cooling_mhz",
        "freq_pump_readout_mhz",
        "freq_pump_rescue_mhz",
        "freq_repump_cooling_mhz",
        "freq_repump_qubit_mhz",

        "ampl_redist_pct",
        "ampl_pump_cooling_pct",
        "ampl_pump_readout_pct",
        "ampl_pump_rescue_pct",
        "ampl_repump_cooling_pct",
        "ampl_repump_qubit_pct",
        "ampl_qubit_pct"
    ]


    def build(self):
        """
        Set devices and arguments for the experiment.
        """
        self.setattr_device("core")
        self.setattr_device("core_dma")

        # experiment runs
        self.setattr_argument("repetitions",                            NumberValue(default=10, ndecimals=0, step=1, min=1, max=10000))

        # additional cooling
        self.setattr_argument("repetitions_per_cooling",                NumberValue(default=1, ndecimals=0, step=1, min=1, max=10000))
        self.setattr_argument("additional_cooling_time_s",              NumberValue(default=1, ndecimals=5, step=0.1, min=0, max=10000))

        # adc recording
        self.setattr_argument("adc_channel_gain_dict",                  PYONValue({0: 1000, 1: 10}))

        # timing
        self.setattr_argument("time_729_us",                            NumberValue(default=400, ndecimals=5, step=1, min=1, max=10000000))

        # frequency scan
        self.setattr_argument("freq_qubit_scan_mhz",                    Scannable(
                                                                            default=CenterScan(104.39, 0.4, 0.001, randomize=True),
                                                                            global_min=60, global_max=200, global_step=1,
                                                                            unit="MHz", scale=1, ndecimals=5
                                                                        ))

        # get global parameters
        for param_name in self.global_parameters:
            self.setattr_dataset(param_name, archive=True)


    def prepare(self):
        """
        Set up the dataset and prepare things such that
        the kernel functions have minimal overhead.
        """
        # PMT devices
        self.pmt_counter =                                      self.get_device("ttl{:d}_counter".format(self.pmt_input_channel))
        self.pmt_gating_edge =                                  getattr(self.pmt_counter, 'gate_{:s}_mu'.format(self.pmt_gating_edge))

        # ADC
        self.adc =                                              self.get_device("sampler0")
        self.adc_channel_list =                                 list(self.adc_channel_gain_dict.keys())
        self.adc_gain_list_mu =                                 [int(np.log10(gain_mu)) for gain_mu in self.adc_channel_gain_dict.values()]
        self.adc_mu_to_v_list =                                 np.array([10 / (2**15 * gain_mu) for gain_mu in self.adc_channel_gain_dict.values()])

        # convert time values to machine units
        self.time_doppler_cooling_mu =                          self.core.seconds_to_mu(self.time_doppler_cooling_us * us)
        self.time_redist_mu =                                   self.core.seconds_to_mu(self.time_redist_us * us)
        self.time_readout_mu =                                  self.core.seconds_to_mu(self.time_readout_us * us)
        self.time_729_mu =                                      self.core.seconds_to_mu(self.time_729_us * us)
        self.time_repump_qubit_mu =                             self.core.seconds_to_mu(self.time_repump_qubit_us * us)
        self.time_profileswitch_delay_mu =                      self.core.seconds_to_mu(self.time_profileswitch_delay_us * us)

        # DDS devices
        self.dds_board =                                        self.get_device("urukul{:d}_cpld".format(self.dds_board_num))
        self.dds_qubit_board =                                  self.get_device("urukul{:d}_cpld".format(self.dds_board_qubit_num))

        self.dds_probe =                                        self.get_device("urukul{:d}_ch{:d}".format(self.dds_board_num, self.dds_probe_channel))
        self.dds_pump =                                         self.get_device("urukul{:d}_ch{:d}".format(self.dds_board_num, self.dds_pump_channel))
        self.dds_repump_cooling =                               self.get_device("urukul{:d}_ch{:d}".format(self.dds_board_num, self.dds_repump_cooling_channel))
        self.dds_repump_qubit =                                 self.get_device("urukul{:d}_ch{:d}".format(self.dds_board_num, self.dds_repump_qubit_channel))
        self.dds_qubit =                                        self.get_device("urukul{:d}_ch{:d}".format(self.dds_board_qubit_num, self.dds_qubit_channel))

        # process scan frequencies
        self.ftw_to_mhz =                                       1e3 / (2 ** 32 - 1)
        self.freq_qubit_scan_ftw =                              [self.dds_qubit.frequency_to_ftw(freq_mhz * MHz) for freq_mhz in self.freq_qubit_scan_mhz]

        # convert dds values to machine units - frequency
        self.freq_redist_ftw =                                  self.dds_qubit.frequency_to_ftw(self.freq_redist_mhz * MHz)
        self.freq_pump_cooling_ftw =                            self.dds_qubit.frequency_to_ftw(self.freq_pump_cooling_mhz * MHz)
        self.freq_pump_readout_ftw =                            self.dds_qubit.frequency_to_ftw(self.freq_pump_readout_mhz * MHz)
        self.freq_pump_rescue_ftw =                             self.dds_qubit.frequency_to_ftw(self.freq_pump_rescue_mhz * MHz)
        self.freq_repump_cooling_ftw =                          self.dds_qubit.frequency_to_ftw(self.freq_repump_cooling_mhz * MHz)
        self.freq_repump_qubit_ftw =                            self.dds_qubit.frequency_to_ftw(self.freq_repump_qubit_mhz * MHz)

        # convert dds values to machine units - amplitude
        self.ampl_redist_asf =                                  self.dds_qubit.amplitude_to_asf(self.ampl_redist_pct / 100)
        self.ampl_pump_cooling_asf =                            self.dds_qubit.amplitude_to_asf(self.ampl_pump_cooling_pct / 100)
        self.ampl_pump_readout_asf =                            self.dds_qubit.amplitude_to_asf(self.ampl_pump_readout_pct / 100)
        self.ampl_pump_rescue_asf =                             self.dds_qubit.amplitude_to_asf(self.ampl_pump_rescue_pct / 100)
        self.ampl_repump_cooling_asf =                          self.dds_qubit.amplitude_to_asf(self.ampl_repump_cooling_pct / 100)
        self.ampl_repump_qubit_asf =                            self.dds_qubit.amplitude_to_asf(self.ampl_repump_qubit_pct / 100)
        self.ampl_qubit_asf =                                   self.dds_qubit.amplitude_to_asf(self.ampl_qubit_pct / 100)

        # set up datasets
        self._iter_dataset = 0
        self.set_dataset("laser_scan",                          np.zeros((self.repetitions * len(self.freq_qubit_scan_ftw), 2)))
        self.setattr_dataset("laser_scan")
        self.set_dataset("laser_scan_processed",                np.zeros([len(self.freq_qubit_scan_ftw), 3]))
        self.setattr_dataset("laser_scan_processed")
        self.set_dataset("adc_values",                          np.zeros((self.repetitions * len(self.freq_qubit_scan_ftw), len(self.adc_channel_list))))
        self.setattr_dataset("adc_values")


    @kernel(flags={"fast-math"})
    def run(self):
        """
        Run the experimental sequence.
        """
        self.core.reset()

        # prepare devices
        self.prepareDevices()

        # create ADC holding buffer
        sampler_buffer = [0] * 8
        self.core.break_realtime()

        # record dma
        self.DMArecord()
        self.core.break_realtime()

        # get dma handle
        handle = self.core_dma.get_handle(_DMA_HANDLE_LASERSCAN)
        self.core.break_realtime()

        # MAIN SEQUENCE
        for trial_num in range(self.repetitions):

            # set frequencies
            for freq_ftw in self.freq_qubit_scan_ftw:
                self.core.break_realtime()

                # set waveform for qubit DDS
                self.dds_qubit.set_mu(freq_ftw, asf=self.ampl_qubit_asf)
                self.core.break_realtime()

                # run sequence
                self.core_dma.playback_handle(handle)

                # get ADC values
                self.adc.sample_mu(sampler_buffer)
                self.core.break_realtime()

                # update dataset
                with parallel:
                    self.update_dataset(freq_ftw, self.pmt_counter.fetch_count(), sampler_buffer)
                    self.core.break_realtime()

            # add post repetition cooling
            if (trial_num > 0) and (trial_num % self.repetitions_per_cooling == 0):
                # set rescue waveform
                with parallel:
                    self.dds_board.set_profile(2)
                    delay_mu(self.time_profileswitch_delay_mu)

                # start rescuing
                self.dds_board.io_update.pulse_mu(8)
                self.dds_board.cfg_switches(0b0110)
                delay(self.additional_cooling_time_s)
                self.dds_board.cfg_switches(0b0100)

        # reset AOMs after experiment
        self.dds_board.cfg_switches(0b1110)
        self.dds_qubit.cfg_sw(False)

        # reset board profiles
        self.dds_board.set_profile(0)
        self.dds_board.io_update.pulse_mu(8)

        self.dds_qubit_board.set_profile(0)
        self.dds_qubit_board.io_update.pulse_mu(8)


    @kernel(flags={"fast-math"})
    def DMArecord(self):
        """
        Record onto core DMA the AOM sequence for a single data point.
        """
        with self.core_dma.record(_DMA_HANDLE_LASERSCAN):

            # set cooling waveform
            with parallel:
                self.dds_board.set_profile(0)
                delay_mu(self.time_profileswitch_delay_mu)

            # repump pulse
            self.dds_board.cfg_switches(0b1100)
            delay_mu(self.time_repump_qubit_mu)
            self.dds_board.cfg_switches(0b0100)

            # cooling pulse
            self.dds_board.cfg_switches(0b0110)
            delay_mu(self.time_doppler_cooling_mu)
            self.dds_board.cfg_switches(0b0100)

            # state preparation
            self.dds_board.cfg_switches(0b0101)
            delay_mu(self.time_redist_mu)
            self.dds_board.cfg_switches(0b0100)

            # 729
            self.dds_qubit.cfg_sw(True)
            delay_mu(self.time_729_mu)
            self.dds_qubit.cfg_sw(False)

            # set readout waveform
            with parallel:
                self.dds_board.set_profile(1)
                delay_mu(self.time_profileswitch_delay_mu)

            # readout pulse
            self.dds_board.cfg_switches(0b0110)
            self.pmt_gating_edge(self.time_readout_mu)
            self.dds_board.cfg_switches(0b0100)


    @kernel(flags={"fast-math"})
    def prepareDevices(self):
        """
        Prepare devices for the experiment.
        """
        self.core.break_realtime()

        # adjust attenuations correctly
        self.dds_qubit_board.get_att_mu()
        self.core.break_realtime()
        #self.dds_qubit.set_att(28 * dB)
        self.core.break_realtime()

        # set AOM DDS waveforms
        self.dds_probe.set_mu(self.freq_redist_ftw, asf=self.ampl_redist_asf, profile=0)
        self.dds_probe.set_mu(self.freq_redist_ftw, asf=self.ampl_redist_asf, profile=1)
        self.dds_probe.set_mu(self.freq_redist_ftw, asf=self.ampl_redist_asf, profile=2)
        self.core.break_realtime()

        self.dds_pump.set_mu(self.freq_pump_cooling_ftw, asf=self.ampl_pump_cooling_asf, profile=0)
        self.dds_pump.set_mu(self.freq_pump_readout_ftw, asf=self.ampl_pump_readout_asf, profile=1)
        self.dds_pump.set_mu(self.freq_pump_rescue_ftw, asf=self.ampl_pump_rescue_asf, profile=2)
        self.core.break_realtime()

        self.dds_repump_cooling.set_mu(self.freq_repump_cooling_ftw, asf=self.ampl_repump_cooling_asf, profile=0)
        self.dds_repump_cooling.set_mu(self.freq_repump_cooling_ftw, asf=self.ampl_repump_cooling_asf, profile=1)
        self.dds_repump_cooling.set_mu(self.freq_repump_cooling_ftw, asf=self.ampl_repump_cooling_asf, profile=2)
        self.core.break_realtime()

        self.dds_repump_qubit.set_mu(self.freq_repump_qubit_ftw, asf=self.ampl_repump_qubit_asf, profile=0)
        self.dds_repump_qubit.set_mu(self.freq_repump_qubit_ftw, asf=self.ampl_repump_qubit_asf, profile=1)
        self.dds_repump_qubit.set_mu(self.freq_repump_qubit_ftw, asf=self.ampl_repump_qubit_asf, profile=2)
        self.core.break_realtime()

        # set ADC channel gains
        for i in range(len(self.adc_channel_list)):
            self.adc.set_gain_mu(self.adc_channel_list[i], self.adc_gain_list_mu[i])
            self.core.break_realtime()


    @rpc(flags={"async"})
    def update_dataset(self, freq_ftw, pmt_counts, adc_values_mu):
        """
        Records values via rpc to minimize kernel overhead.
        """
        # convert adc values
        adc_values_volts = np.array(adc_values_mu)[self.adc_channel_list] * self.adc_mu_to_v_list

        # save data to datasets
        self.mutate_dataset('laser_scan', self._iter_dataset, np.array([freq_ftw * self.ftw_to_mhz, pmt_counts]))
        self.mutate_dataset('adc_values', self._iter_dataset, adc_values_volts)

        # update dataset iterator
        self._iter_dataset += 1


    def analyze(self):
        """
        Analyze the results from the experiment.
        """
<<<<<<< HEAD
=======
        for i in range(len(self.adc_channel_list)):
            print('\tch {:d}: {:.3f} +/- {:.3f} mV'.format(self.adc_channel_list[i], np.mean(self.adc_values[:, i]) * 1000, np.std(self.adc_values[:, i]) * 1000))
>>>>>>> e85d06dc
        # # tmp remove
        # self.pmt_discrimination = 17
        #
        # # turn dataset into numpy array for ease of use
        # self.laser_scan = np.array(self.laser_scan)
        #
        # # get sorted x-values (frequency)
        # freq_list_mhz = sorted(set(self.laser_scan[:, 0]))
        #
        # # collate results
        # collated_results = {
        #     freq: []
        #     for freq in freq_list_mhz
        # }
        # for freq_mhz, pmt_counts in self.laser_scan:
        #     collated_results[freq_mhz].append(pmt_counts)
        #
        # # process counts for mean and std and put into processed dataset
        # for i, (freq_mhz, count_list) in enumerate(collated_results.items()):
        #     binned_count_list = np.heaviside(np.array(count_list) - self.pmt_discrimination, 1)
        #     self.laser_scan_processed[i] = np.array([freq_mhz, np.mean(binned_count_list), np.std(binned_count_list)])<|MERGE_RESOLUTION|>--- conflicted
+++ resolved
@@ -314,11 +314,8 @@
         """
         Analyze the results from the experiment.
         """
-<<<<<<< HEAD
-=======
         for i in range(len(self.adc_channel_list)):
             print('\tch {:d}: {:.3f} +/- {:.3f} mV'.format(self.adc_channel_list[i], np.mean(self.adc_values[:, i]) * 1000, np.std(self.adc_values[:, i]) * 1000))
->>>>>>> e85d06dc
         # # tmp remove
         # self.pmt_discrimination = 17
         #
