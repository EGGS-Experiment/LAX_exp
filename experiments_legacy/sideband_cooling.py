import numpy as np
from random import shuffle
from artiq.experiment import *

_DMA_HANDLE_INITIALIZE = "sideband_cooling_initialize"
_DMA_HANDLE_SIDEBAND = "sideband_cooling_pulse"
_DMA_HANDLE_READOUT = "sideband_cooling_readout"

# todo: make max time the same as readout time


class SidebandCooling(EnvExperiment):
    """
    Sideband Cooling
    Measures temperature after a given number of RSB pulses.
    """

    # kernel_invariants = {}
    global_parameters = [
        "pmt_input_channel",
        "pmt_gating_edge",

        "time_profileswitch_delay_us",
        "time_repump_qubit_us",
        "time_doppler_cooling_us",
        "time_readout_us",
        "time_redist_us",

        "dds_board_num",
        "dds_board_qubit_num",
        "dds_probe_channel",
        "dds_pump_channel",
        "dds_repump_cooling_channel",
        "dds_repump_qubit_channel",
        "dds_qubit_channel",

        "freq_redist_mhz",
        "freq_pump_cooling_mhz",
        "freq_pump_readout_mhz",
        "freq_repump_cooling_mhz",
        "freq_repump_qubit_mhz",

        "ampl_redist_pct",
        "ampl_pump_cooling_pct",
        "ampl_pump_readout_pct",
        "ampl_repump_cooling_pct",
        "ampl_repump_qubit_pct",
        "ampl_qubit_pct",

        "pmt_discrimination"
    ]

    def build(self):
        """
        Set devices and arguments for the experiment.
        """
        self.setattr_device("core")
        self.setattr_device("core_dma")

        # experiment runs
        self.setattr_argument("calibration",                            BooleanValue(default=False))
        self.setattr_argument("repetitions",                            NumberValue(default=1, ndecimals=0, step=1, min=1, max=10000))
        self.setattr_argument("sideband_cycles",                        NumberValue(default=100, ndecimals=0, step=1, min=1, max=10000))
        self.setattr_argument("cycles_per_spin_polarization",           NumberValue(default=20, ndecimals=0, step=1, min=1, max=10000))

        # sideband cooling
        self.setattr_argument("time_repump_sideband_cooling_us",        NumberValue(default=20, ndecimals=5, step=1, min=1, max=1000000))
        self.setattr_argument("time_min_sideband_cooling_us_list",      PYONValue([50, 50, 50]))
        self.setattr_argument("time_max_sideband_cooling_us_list",      PYONValue([250, 250, 250]))
        self.setattr_argument("freq_sideband_cooling_mhz_list",         PYONValue([104.012, 103.012, 105.012]))
        self.setattr_argument("ampl_sideband_cooling_pct",              NumberValue(default=50, ndecimals=5, step=1, min=10, max=100))

        # readout
        self.setattr_argument("freq_rsb_scan_mhz",                  Scannable(
<<<<<<< HEAD
                                                                        default=CenterScan(104.012, 0.04, 0.001),
                                                                        global_min=30, global_max=200, global_step=1,
                                                                        unit="MHz", scale=1, ndecimals=5
                                                                    ))

        self.setattr_argument("freq_bsb_scan_mhz",                  Scannable(
                                                                        default=CenterScan(105.214, 0.04, 0.001),
                                                                        global_min=30, global_max=200, global_step=1,
                                                                        unit="MHz", scale=1, ndecimals=5
=======
                                                                            default=CenterScan(104.012, 0.04, 0.001),
                                                                            global_min=30, global_max=200, global_step=1,
                                                                            unit="MHz", scale=1, ndecimals=5
                                                                    ))

        self.setattr_argument("freq_bsb_scan_mhz",                  Scannable(
                                                                            default=CenterScan(105.214, 0.04, 0.001),
                                                                            global_min=30, global_max=200, global_step=1,
                                                                            unit="MHz", scale=1, ndecimals=5
>>>>>>> 996399bf
                                                                    ))

        self.setattr_argument("time_readout_pipulse_us",            NumberValue(default=250, ndecimals=5, step=1, min=1, max=10000))
        #self.setattr_argument("ampl_readout_pipulse_pct",          NumberValue(default=50, ndecimals=5, step=1, min=1, max=100))

        # get global parameters
        for param_name in self.global_parameters:
            self.setattr_dataset(param_name, archive=True)


    def prepare(self):
        """
        Prepare things such that kernel functions have minimal overhead.
        """
        # PMT devices
        self.pmt_counter =                                      self.get_device("ttl{:d}_counter".format(self.pmt_input_channel))
        self.pmt_gating_edge =                                  getattr(self.pmt_counter, 'gate_{:s}_mu'.format(self.pmt_gating_edge))

        # convert time values to machine units
        self.time_doppler_cooling_mu =                          self.core.seconds_to_mu(self.time_doppler_cooling_us * us)
        self.time_repump_qubit_mu =                             self.core.seconds_to_mu(self.time_repump_qubit_us * us)
        self.time_redist_mu =                                   self.core.seconds_to_mu(self.time_redist_us * us)
        self.time_readout_mu =                                  self.core.seconds_to_mu(self.time_readout_us * us)
        self.time_profileswitch_delay_mu =                      self.core.seconds_to_mu(self.time_profileswitch_delay_us * us)

        # DDS devices
        self.dds_board =                                        self.get_device("urukul{:d}_cpld".format(self.dds_board_num))
        self.dds_qubit_board =                                  self.get_device("urukul{:d}_cpld".format(self.dds_board_qubit_num))

        self.dds_probe =                                        self.get_device("urukul{:d}_ch{:d}".format(self.dds_board_num, self.dds_probe_channel))
        self.dds_pump =                                         self.get_device("urukul{:d}_ch{:d}".format(self.dds_board_num, self.dds_pump_channel))
        self.dds_repump_cooling =                               self.get_device("urukul{:d}_ch{:d}".format(self.dds_board_num, self.dds_repump_cooling_channel))
        self.dds_repump_qubit =                                 self.get_device("urukul{:d}_ch{:d}".format(self.dds_board_num, self.dds_repump_qubit_channel))
        self.dds_qubit =                                        self.get_device("urukul{:d}_ch{:d}".format(self.dds_board_qubit_num, self.dds_qubit_channel))

        # convert frequency to ftw
        self.ftw_to_mhz =                                       1e3 / (2 ** 32 - 1)
        self.freq_redist_ftw =                                  self.dds_qubit.frequency_to_ftw(self.freq_redist_mhz * MHz)
        self.freq_pump_cooling_ftw =                            self.dds_qubit.frequency_to_ftw(self.freq_pump_cooling_mhz * MHz)
        self.freq_pump_readout_ftw =                            self.dds_qubit.frequency_to_ftw(self.freq_pump_readout_mhz * MHz)
        self.freq_repump_cooling_ftw =                          self.dds_qubit.frequency_to_ftw(self.freq_repump_cooling_mhz * MHz)
        self.freq_repump_qubit_ftw =                            self.dds_qubit.frequency_to_ftw(self.freq_repump_qubit_mhz * MHz)

        # process scan frequencies
        self.freq_qubit_scan_ftw =                              [self.dds_qubit.frequency_to_ftw(freq_mhz * MHz)
                                                                 for freq_mhz in list(self.freq_rsb_scan_mhz) + list(self.freq_bsb_scan_mhz)]
        shuffle(self.freq_qubit_scan_ftw)

        # convert amplitude to asf
        self.ampl_redist_asf =                                  self.dds_qubit.amplitude_to_asf(self.ampl_redist_pct / 100)
        self.ampl_pump_cooling_asf =                            self.dds_qubit.amplitude_to_asf(self.ampl_pump_cooling_pct / 100)
        self.ampl_pump_readout_asf =                            self.dds_qubit.amplitude_to_asf(self.ampl_pump_readout_pct / 100)
        self.ampl_repump_cooling_asf =                          self.dds_qubit.amplitude_to_asf(self.ampl_repump_cooling_pct / 100)
        self.ampl_repump_qubit_asf =                            self.dds_qubit.amplitude_to_asf(self.ampl_repump_qubit_pct / 100)

        # sideband cooling
        self.time_sideband_cooling_list_mu =                    np.array([
                                                                    self.core.seconds_to_mu(time_us * us)
                                                                    for time_us in np.linspace(
                                                                        self.time_min_sideband_cooling_us_list,
                                                                        self.time_max_sideband_cooling_us_list,
                                                                        self.sideband_cycles
                                                                    )
                                                                ])

        # calculate number of spin polarizations
        num_spin_depolarizations = self.sideband_cycles > self.cycles_per_spin_polarization
        if (num_spin_depolarizations < 1): num_spin_depolarizations = 1

        self.time_sideband_cooling_list_mu =                    np.array_split(self.time_sideband_cooling_list_mu, num_spin_depolarizations)

        # other sideband cooling parameters
        self.time_repump_sideband_cooling_mu =                  self.core.seconds_to_mu(self.time_repump_sideband_cooling_us * us)
        self.freq_sideband_cooling_ftw_list =                   [self.dds_qubit.frequency_to_ftw(freq_mhz * MHz) for freq_mhz in self.freq_sideband_cooling_mhz_list]
        self.ampl_sideband_cooling_asf =                        self.dds_qubit.amplitude_to_asf(self.ampl_sideband_cooling_pct / 100)
        self.iter_sideband_cooling_modes_list =                 list(range(1, 1 + len(self.freq_sideband_cooling_ftw_list)))

        # readout pi-pulse
        self.time_readout_pipulse_mu =                          self.core.seconds_to_mu(self.time_readout_pipulse_us * us)
        self.ampl_qubit_asf =                                   self.dds_qubit.amplitude_to_asf(self.ampl_qubit_pct / 100)
        #self.ampl_readout_pipulse_asf =                         self.dds_qubit.amplitude_to_asf(self.ampl_readout_pipulse_pct / 100)

        # calibration setup
        self.calibration_qubit_status =                         not self.calibration

        # set up datasets
        self.set_dataset("sideband_cooling", [])
        self.setattr_dataset("sideband_cooling")
        self.set_dataset("sideband_cooling_processed", np.zeros([len(self.freq_qubit_scan_ftw), 3]))
        self.setattr_dataset("sideband_cooling_processed")


    @kernel(flags={"fast-math"})
    def run(self):
        """
        Run the experimental sequence.
        """
        self.core.reset()

        # prepare devices
        self.prepareDevices()

        # record dma and get handle
        self.DMArecord()
        handle_initialize = self.core_dma.get_handle(_DMA_HANDLE_INITIALIZE)
        handle_sideband = self.core_dma.get_handle(_DMA_HANDLE_SIDEBAND)
        handle_readout = self.core_dma.get_handle(_DMA_HANDLE_READOUT)
        self.core.break_realtime()

        # MAIN SEQUENCE
        for i in range(self.repetitions):

            # sweep final pi-pulse frequency
            for freq_ftw in self.freq_qubit_scan_ftw:

                # set readout frequency in advance
                self.dds_qubit.set_mu(freq_ftw, asf=self.ampl_qubit_asf, profile=1)
                self.core.break_realtime()

                # initialize by running doppler cooling and spin polarization
                self.core_dma.playback_handle(handle_initialize)

                # run sideband cooling cycles and repump afterwards
                self.core_dma.playback_handle(handle_sideband)

                # read out
                self.core_dma.playback_handle(handle_readout)

                # record data
                self.update_dataset(freq_ftw, self.pmt_counter.fetch_count())
                self.core.break_realtime()

        # reset board profiles
        self.dds_board.set_profile(0)
        self.dds_qubit_board.set_profile(0)

        # reset AOMs after experiment
        self.dds_board.cfg_switches(0b1110)
        self.dds_qubit.cfg_sw(False)


    @kernel(flags={"fast-math"})
    def DMArecord(self):
        """
        Record onto core DMA the AOM sequence for a single data point.
        """
        # doppler cooling sequence
        with self.core_dma.record(_DMA_HANDLE_INITIALIZE):

            # set cooling waveform
            with parallel:
                self.dds_board.set_profile(0)
                self.dds_qubit_board.set_profile(1)
                delay_mu(self.time_profileswitch_delay_mu)

            # doppler cooling
            self.dds_board.cfg_switches(0b0110)
            delay_mu(self.time_doppler_cooling_mu)
            self.dds_board.cfg_switches(0b0100)

        # sideband cooling sequence
        with self.core_dma.record(_DMA_HANDLE_SIDEBAND):

            # ensure state preparation is properly interspersed
            for time_list_mu in self.time_sideband_cooling_list_mu:

                # spin polarization/redistribute S-1/2 (397)
                self.dds_board.cfg_switches(0b0101)
                delay_mu(self.time_redist_mu)
                self.dds_board.cfg_switches(0b0100)

                # sweep pi-pulse times
                for time_modes_mu in time_list_mu:

                    # sweep over modes
                    for i in self.iter_sideband_cooling_modes_list:

                        # set mode
                        with parallel:
                            self.dds_qubit_board.set_profile(i)
                            delay_mu(self.time_profileswitch_delay_mu)

                        # qubit pi-pulse
                        self.dds_qubit.cfg_sw(self.calibration_qubit_status)
                        delay_mu(time_modes_mu[i - 1])
                        self.dds_qubit.cfg_sw(False)

                        # qubit repump
                        self.dds_board.cfg_switches(0b1100)
                        delay_mu(self.time_repump_sideband_cooling_mu)
                        self.dds_board.cfg_switches(0b0100)

            # repump qubit after sideband cooling
            self.dds_board.cfg_switches(0b1100)
            delay_mu(self.time_repump_qubit_mu)
            self.dds_board.cfg_switches(0b0100)

            # todo: do we need to state prep by spin polarization here?

        # readout sequence
        with self.core_dma.record(_DMA_HANDLE_READOUT):
            # set pump readout waveform and qubit pi-pulse waveform
            with parallel:
                self.dds_board.set_profile(1)
                self.dds_qubit_board.set_profile(0)
                delay_mu(self.time_profileswitch_delay_mu)

            # do qubit pi-pulse
            self.dds_qubit.cfg_sw(True)
            delay_mu(self.time_readout_pipulse_mu)
            self.dds_qubit.cfg_sw(False)

            # readout pulse
            self.dds_board.cfg_switches(0b0110)
            self.pmt_gating_edge(self.time_readout_mu)
            self.dds_board.cfg_switches(0b0100)


    @kernel(flags={"fast-math"})
    def prepareDevices(self):
        """
        Prepare devices for the experiment.
        """
        self.core.break_realtime()

        # set AOM DDS waveforms
        # profile 0 = cooling; profile 1 = readout (red-detuned); profile 2 = readout (blue-detuned)
        self.dds_probe.set_mu(self.freq_redist_ftw, asf=self.ampl_redist_asf, profile=0)
        self.dds_probe.set_mu(self.freq_redist_ftw, asf=self.ampl_redist_asf, profile=1)
        self.core.break_realtime()

        self.dds_pump.set_mu(self.freq_pump_cooling_ftw, asf=self.ampl_pump_cooling_asf, profile=0)
        self.dds_pump.set_mu(self.freq_pump_readout_ftw, asf=self.ampl_pump_readout_asf, profile=1)
        self.core.break_realtime()

        self.dds_repump_cooling.set_mu(self.freq_repump_cooling_ftw, asf=self.ampl_repump_cooling_asf, profile=0)
        self.dds_repump_cooling.set_mu(self.freq_repump_cooling_ftw, asf=self.ampl_repump_cooling_asf, profile=1)
        self.core.break_realtime()

        self.dds_repump_qubit.set_mu(self.freq_repump_qubit_ftw, asf=self.ampl_repump_qubit_asf, profile=0)
        self.dds_repump_qubit.set_mu(self.freq_repump_qubit_ftw, asf=self.ampl_repump_qubit_asf, profile=1)
        self.core.break_realtime()

        # set sideband cooling profiles
        # profile 0 = readout pi-pulse, profile 1 & greater = sideband cooling
        for i in self.iter_sideband_cooling_modes_list:
            self.dds_qubit.set_mu(self.freq_sideband_cooling_ftw_list[i - 1], asf=self.ampl_sideband_cooling_asf, profile=i)
            self.core.break_realtime()


    @rpc(flags={"async"})
    def update_dataset(self, freq_ftw, pmt_counts):
        """
        Records values via rpc to minimize kernel overhead.
        """
        self.append_to_dataset('sideband_cooling', [freq_ftw * self.ftw_to_mhz, pmt_counts])


    def analyze(self):
        """
        Analyze the results from the experiment.
        """
        # turn dataset into numpy array for ease of use
        self.sideband_cooling = np.array(self.sideband_cooling)

        # get sorted x-values (frequency)
        freq_list_mhz = sorted(set(self.sideband_cooling[:, 0]))

        # collate results
        collated_results = {
            freq: []
            for freq in freq_list_mhz
        }
        for freq_mhz, pmt_counts in self.sideband_cooling:
            collated_results[freq_mhz].append(pmt_counts)

        # process counts for mean and std and put into processed dataset
        for i, (freq_mhz, count_list) in enumerate(collated_results.items()):
            binned_count_list = np.heaviside(np.array(count_list) - self.pmt_discrimination, 1)
            self.sideband_cooling_processed[i] = np.array([freq_mhz, np.mean(binned_count_list), np.std(binned_count_list)])<|MERGE_RESOLUTION|>--- conflicted
+++ resolved
@@ -72,27 +72,15 @@
 
         # readout
         self.setattr_argument("freq_rsb_scan_mhz",                  Scannable(
-<<<<<<< HEAD
                                                                         default=CenterScan(104.012, 0.04, 0.001),
                                                                         global_min=30, global_max=200, global_step=1,
                                                                         unit="MHz", scale=1, ndecimals=5
                                                                     ))
 
         self.setattr_argument("freq_bsb_scan_mhz",                  Scannable(
-                                                                        default=CenterScan(105.214, 0.04, 0.001),
-                                                                        global_min=30, global_max=200, global_step=1,
-                                                                        unit="MHz", scale=1, ndecimals=5
-=======
-                                                                            default=CenterScan(104.012, 0.04, 0.001),
-                                                                            global_min=30, global_max=200, global_step=1,
-                                                                            unit="MHz", scale=1, ndecimals=5
-                                                                    ))
-
-        self.setattr_argument("freq_bsb_scan_mhz",                  Scannable(
                                                                             default=CenterScan(105.214, 0.04, 0.001),
                                                                             global_min=30, global_max=200, global_step=1,
                                                                             unit="MHz", scale=1, ndecimals=5
->>>>>>> 996399bf
                                                                     ))
 
         self.setattr_argument("time_readout_pipulse_us",            NumberValue(default=250, ndecimals=5, step=1, min=1, max=10000))
