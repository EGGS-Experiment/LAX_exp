--- conflicted
+++ resolved
@@ -3,7 +3,8 @@
 from artiq.coredevice.dac34h84 import DAC34H84
 from artiq.coredevice.trf372017 import TRF372017
 
-TRF_CONFIG_302_MHZ = {
+TRF_CONFIG_302_MHZ_CH0 = {
+    # LO (i.e. carrier) frequency config
     'pll_div_sel':          0b01,
     'rdiv':                 3,
     'nint':                 29,
@@ -13,6 +14,7 @@
     'icp':                  0b00000,
     'icp_double':           0,
 
+    # freq division config
     'lo_div_sel':           0b11,
     'lo_div_bias':          0b00,
     'bufout_bias':          0b00,
@@ -20,10 +22,14 @@
     'tx_div_sel':           0b11,
     'tx_div_bias':          0b00,
 
-    'ioff':                 0x00,
-    'qoff':                 0x84,
+    # quadrature modulation compensation (carrier feedthrough)
+    # note: for ioff & qoff, mid-range (i.e. 0x88) is zero,
+    # 0x00 is most negative, 0xFF is most positive
+    'ioff':                 0x00,   # 8b
+    'qoff':                 0x84,   # 8b
     'dcoffset_i':           0b01,
 
+    # vco config
     'vco_bias':             0x8,
     'vcobias_rtrim':        0b110,
     'vcobuf_bias':          0b10,
@@ -36,7 +42,47 @@
     'pllbias_rtrim':        0b10
 }
 
-TRF_CONFIG_781_MHZ = {
+TRF_CONFIG_302_MHZ_CH1 = {
+    # LO (i.e. carrier) frequency config
+    'pll_div_sel':          0b01,
+    'rdiv':                 3,
+    'nint':                 29,
+    'prsc_sel':             0,
+    'cal_clk_sel':          0b1101,
+
+    'icp':                  0b00000,
+    'icp_double':           0,
+
+    # freq division config
+    'lo_div_sel':           0b11,
+    'lo_div_bias':          0b00,
+    'bufout_bias':          0b00,
+
+    'tx_div_sel':           0b11,
+    'tx_div_bias':          0b00,
+
+    # quadrature modulation compensation (carrier feedthrough)
+    # note: for ioff & qoff, mid-range (i.e. 0x88) is zero,
+    # 0x00 is most negative, 0xFF is most positive
+    'ioff':                 0xCF,   # 8b
+    'qoff':                 0x8F,   # 8b
+    'dcoffset_i':           0b10,
+
+    # vco config
+    'vco_bias':             0x8,
+    'vcobias_rtrim':        0b110,
+    'vcobuf_bias':          0b10,
+
+    'vcomux_bias':          0b11,
+    'vco_ampl_ctrl':        0b11,
+    'vco_vb_ctrl':          0b00,
+    'vref_sel':             0b100,
+
+    'pllbias_rtrim':        0b10
+}
+
+TRF_CONFIG_781_MHZ_CH0 = {
+    # LO (i.e. carrier) frequency config
     'pll_div_sel':          0b01,
     'rdiv':                 2,
     'nint':                 25,
@@ -46,6 +92,7 @@
     'icp':                  0b00000,
     'icp_double':           0,
 
+    # freq division config
     'lo_div_sel':           0b11,
     'lo_div_bias':          0b00,
     'bufout_bias':          0b00,
@@ -53,10 +100,14 @@
     'tx_div_sel':           0b10,
     'tx_div_bias':          0b11,
 
-    'ioff':                 0x02,
-    'qoff':                 0x81,
+    # quadrature modulation compensation (carrier feedthrough)
+    # note: for ioff & qoff, mid-range (i.e. 0x88) is zero,
+    # 0x00 is most negative, 0xFF is most positive
+    'ioff':                 0x02,   # 8b
+    'qoff':                 0x81,   # 8b
     'dcoffset_i':           0b01,
 
+    # vco config
     'vco_bias':             0x8,
     'vcobias_rtrim':        0b110,
     'vcobuf_bias':          0b10,
@@ -68,11 +119,120 @@
     'pllbias_rtrim':        0b10
 }
 
-DAC_CONFIG = {
+TRF_CONFIG_781_MHZ_CH1 = {
+    # LO (i.e. carrier) frequency config
+    'pll_div_sel':          0b01,
+    'rdiv':                 2,
+    'nint':                 25,
+    'prsc_sel':             0,
+    'cal_clk_sel':          0b1110,
+
+    'icp':                  0b00000,
+    'icp_double':           0,
+
+    # freq division config
+    'lo_div_sel':           0b11,
+    'lo_div_bias':          0b00,
+    'bufout_bias':          0b00,
+
+    'tx_div_sel':           0b10,
+    'tx_div_bias':          0b11,
+
+    # quadrature modulation compensation (carrier feedthrough)
+    # note: for ioff & qoff, mid-range (i.e. 0x88) is zero,
+    # 0x00 is most negative, 0xFF is most positive
+    'ioff':                 0xCA,   # 8b
+    'qoff':                 0x94,   # 8b
+    'dcoffset_i':           0b10,
+
+    # vco config
+    'vco_bias':             0x8,
+    'vcobias_rtrim':        0b110,
+    'vcobuf_bias':          0b10,
+
+    'vcomux_bias':          0b11,
+    'vco_ampl_ctrl':        0b11,
+    'vco_vb_ctrl':          0b00,
+    'vref_sel':             0b100,
+
+    'pllbias_rtrim':        0b10
+}
+
+DAC_CONFIG_302_MHZ = {
+    # general config
+    'fifo_offset':          5,
+    'invsinc_ena':          0b00,   # MSB is channel AB
+    'interpolation':        1,      # x2 interpolation (default)
+
+    # mixer block config
     'mixer_ena':            1,
     'nco_ena':              1,
-    'fifo_offset':          5
-}
+    'mixer_gain':           1,
+
+    # quadrature modulation compensation (QMC) config
+    # QMC gain & phase compensation
+    'qmc_corr_ena':         0b11,   # MSB is channel AB
+
+    # note: qmc_gain is [0, 1.9990]; 0x00 = 0, 0x400 = 1.0, 0x7FF = 1.9990
+    'qmc_gaina':            0x400,  # 11b (0x7FF max)
+    'qmc_gainb':            0x400,  # 11b (0x7FF max)
+    'qmc_gainc':            0x40D,  # 11b (0x7FF max)
+    'qmc_gaind':            0x3FA,  # 11b (0x7FF max)
+
+    # note: qmc_phase is [-0.5, 0.49975]; two's complement formatted
+    'qmc_phaseab':          0x000,  # 12b (default 0x000)
+    'qmc_phasecd':          0xFDD,  # 12b (default 0x000)
+
+    # QMC offset compensation
+    # note: QMC offset compensation useless here since DAC34H84 is AC-coupled to TRF
+    'qmc_offset_ena':       0b00,   # MSB is channel AB
+
+    'qmc_offseta':          0x000,  # 12b
+    'qmc_offsetb':          0x000,  # 12b
+    'qmc_offsetc':          0x000,  # 12b
+    'qmc_offsetd':          0x000,  # 12b
+}
+
+DAC_CONFIG_781_MHZ = {
+    # general config
+    'fifo_offset':          5,
+    'invsinc_ena':          0b00,   # MSB is channel AB
+    'interpolation':        1,      # x2 interpolation (default)
+
+    # mixer block config
+    'mixer_ena':            1,
+    'nco_ena':              1,
+    'mixer_gain':           1,
+
+    # quadrature modulation compensation (QMC) config
+    # QMC gain & phase compensation
+    'qmc_corr_ena':         0b11,   # MSB is channel AB
+
+    # note: qmc_gain is [0, 1.9990]; 0x00 = 0, 0x400 = 1.0, 0x7FF = 1.9990
+    'qmc_gaina':            0x400,  # 11b (0x7FF max)
+    'qmc_gainb':            0x400,  # 11b (0x7FF max)
+    # 'qmc_gainc':            0x40D,  # 11b (0x7FF max)
+    # 'qmc_gaind':            0x400,  # 11b (0x7FF max)
+    'qmc_gainc':            0x400,  # 11b (0x7FF max)
+    'qmc_gaind':            0x400,  # 11b (0x7FF max)
+
+    # note: qmc_phase is [-0.5, 0.49975]; two's complement formatted
+    # 'qmc_phaseab':          0x000,  # 12b (default 0x000)
+    # 'qmc_phasecd':          0xFDD,  # 12b (default 0x000)
+    'qmc_phaseab':          0x000,  # 12b (default 0x000)
+    'qmc_phasecd':          0x02C,  # 12b (default 0x000)
+
+
+    # QMC offset compensation
+    # note: QMC offset compensation useless here since DAC34H84 is AC-coupled to TRF
+    'qmc_offset_ena':       0b00,   # MSB is channel AB
+
+    'qmc_offseta':          0x000,  # 12b
+    'qmc_offsetb':          0x000,  # 12b
+    'qmc_offsetc':          0x000,  # 12b
+    'qmc_offsetd':          0x000,  # 12b
+}
+
 
 class PhaserConfigure(EnvExperiment):
     """
@@ -90,9 +250,10 @@
         self.setattr_argument("phaser_target",      EnumerationValue(list(phaser_device_list), default='phaser0'))
 
         # frequency configuration
-        self.setattr_argument("freq_nco_mhz",       NumberValue(default=-217.083495, precision=6, step=100, min=-400., max=400.))
+        self.setattr_argument("freq_nco_mhz",       NumberValue(default=-167.083495, precision=6, step=100, min=-400., max=400.))
         # todo: add support for basic freq - i.e. 2.4 something GHz
-        self.setattr_argument("freq_trf_mhz",       EnumerationValue(["N/A", "302.083853", "781.251239"], default="302.083853"))
+        # self.setattr_argument("freq_trf_mhz",       EnumerationValue(["N/A", "302.083853", "781.251239"], default="302.083853"))
+        self.setattr_argument("freq_trf_mhz",       EnumerationValue(["N/A", "302.083853", "781.251239"], default="781.251239"))
 
     def _get_phaser_devices(self):
         """
@@ -126,27 +287,25 @@
             print("Warning: Phaser NCO frequency outside passband of [-300, 300] MHz.")
 
         # create DAC configuration & override
-        self.configure_dac_mmap = DAC34H84(DAC_CONFIG).get_mmap()
+        self.configure_dac_mmap = DAC34H84(DAC_CONFIG_302_MHZ).get_mmap()
+        # self.configure_dac_mmap = DAC34H84(DAC_CONFIG_781_MHZ).get_mmap()
         self.phaser.dac_mmap = self.configure_dac_mmap
 
         # set up TRF configuration
         if self.freq_trf_mhz == "N/A":
             self.configure_trf = False
-            self.configure_trf_mmap = []
         else:
+            # create TRF configuration objects and get mmap
+            # override phaser object's trf_mmap for correct operation later on
             self.configure_trf = True
             if self.freq_trf_mhz == "781.251239":
-                trf_config_update = TRF_CONFIG_781_MHZ
+                self.phaser.channel[0].trf_mmap = TRF372017(TRF_CONFIG_781_MHZ_CH0).get_mmap()
+                self.phaser.channel[1].trf_mmap = TRF372017(TRF_CONFIG_781_MHZ_CH1).get_mmap()
             elif self.freq_trf_mhz == "302.083853":
-                trf_config_update = TRF_CONFIG_302_MHZ
+                self.phaser.channel[0].trf_mmap = TRF372017(TRF_CONFIG_302_MHZ_CH0).get_mmap()
+                self.phaser.channel[1].trf_mmap = TRF372017(TRF_CONFIG_302_MHZ_CH1).get_mmap()
             else:
                 raise Exception("Invalid TRF frequency.")
-
-            # create a TRF object and get mmap
-            self.configure_trf_mmap = TRF372017(trf_config_update).get_mmap()
-            # override phaser object's trf_mmap for correct operation later on
-            self.phaser.channel[0].trf_mmap = self.configure_trf_mmap
-            self.phaser.channel[1].trf_mmap = self.configure_trf_mmap
 
     @kernel(flags={"fast-math"})
     def run(self) -> TNone:
@@ -266,39 +425,53 @@
             delay_mu(self.time_phaser_sample_mu)
             self.phaser.channel[1].en_trf_out(rf=1, lo=0)
 
-<<<<<<< HEAD
-
-        '''
-        **** testing ***
-        '''
-        at_mu(self.phaser.get_next_frame_mu())
-        self.phaser.channel[0].set_att(0. * dB)
-        delay_mu(10000)
-
-        at_mu(self.phaser.get_next_frame_mu())
-        self.phaser.channel[0].oscillator[0].set_amplitude_phase(amplitude=0.5, clr=0)
-        delay_mu(10000)
-
-        at_mu(self.phaser.get_next_frame_mu())
-        self.phaser.channel[0].set_duc_frequency(1. * MHz)
-        delay_mu(10000)
-
-        at_mu(self.phaser.get_next_frame_mu())
-        self.phaser.channel[0].set_duc_cfg()
-        delay_mu(10000)
-
-        at_mu(self.phaser.get_next_frame_mu())
-        self.phaser.duc_stb()
-        delay_mu(10000)
-
-        at_mu(self.phaser.get_next_frame_mu())
-        self.phaser.channel[0].oscillator[0].set_frequency(1. * MHz)
+        # add slack
         self.core.break_realtime()
-=======
+
+
+        # '''
+        # **** testing ***
+        # '''
+        # at_mu(self.phaser.get_next_frame_mu())
+        # self.phaser.channel[0].set_att_mu(0x00)
+        # # self.phaser.channel[0].set_att(0. * dB)
+        # at_mu(self.phaser.get_next_frame_mu())
+        # # self.phaser.channel[1].set_att_mu(0xFF)
+        # self.phaser.channel[1].set_att(0. * dB)
+        # delay_mu(10000)
+        #
+        # at_mu(self.phaser.get_next_frame_mu())
+        # self.phaser.channel[0].oscillator[0].set_amplitude_phase(amplitude=0.0, clr=0)
+        # at_mu(self.phaser.get_next_frame_mu())
+        # self.phaser.channel[1].oscillator[0].set_amplitude_phase(amplitude=0.2, clr=0)
+        #
+        # at_mu(self.phaser.get_next_frame_mu())
+        # self.phaser.channel[0].oscillator[0].set_frequency(1. * MHz)
+        # at_mu(self.phaser.get_next_frame_mu())
+        # self.phaser.channel[1].oscillator[0].set_frequency(1. * MHz)
+        # self.core.break_realtime()
+        #
+        # at_mu(self.phaser.get_next_frame_mu())
+        # self.phaser.channel[0].set_duc_frequency(10. * MHz)
+        # at_mu(self.phaser.get_next_frame_mu())
+        # self.phaser.channel[1].set_duc_frequency(10. * MHz)
+        # delay_mu(10000)
+        #
+        # at_mu(self.phaser.get_next_frame_mu())
+        # self.phaser.channel[0].set_duc_cfg(clr=0)
+        # at_mu(self.phaser.get_next_frame_mu())
+        # self.phaser.channel[1].set_duc_cfg(clr=0)
+        # at_mu(self.phaser.get_next_frame_mu())
+        # self.phaser.duc_stb()
+        # delay_mu(10000)
+
     def analyze(self):
         """
         Show phaser output center frequency.
         """
         if self.configure_trf:
-            print("Phaser center frequency: {:.6f} MHz".format(float(self.freq_trf_mhz) + self.freq_nco_mhz))
->>>>>>> b734557f
+            freq_trf_mhz = float(self.freq_trf_mhz)
+            print("\tPhaser center freq.:\t\t{:.6f} MHz".format(freq_trf_mhz + self.freq_nco_mhz))
+            print("\t\tTRF LO Leakage:\t\t{:.6f} MHz".format(freq_trf_mhz))
+            print("\t\tTRF SSB Leakage:\t{:.6f} MHz".format(freq_trf_mhz - self.freq_nco_mhz))
+            # todo: add spur predict